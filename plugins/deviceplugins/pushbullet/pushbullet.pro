--- conflicted
+++ resolved
@@ -6,11 +6,8 @@
 
 TARGET = $$qtLibraryTarget(guh_devicepluginpushbullet)
 
-<<<<<<< HEAD
-=======
 QT += network
 
->>>>>>> 9b22c45d
 SOURCES += \
     devicepluginpushbullet.cpp
 
