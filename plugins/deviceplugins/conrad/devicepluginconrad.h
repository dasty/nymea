--- conflicted
+++ resolved
@@ -32,12 +32,8 @@
     explicit DevicePluginConrad();
 
     DeviceManager::HardwareResources requiredHardware() const override;
-<<<<<<< HEAD
     void radioData(const QList<int> &rawData) override;
-=======
 
-    void radioData(QList<int> rawData) override;
->>>>>>> 83d98f47
 
 public slots:
     QPair<DeviceManager::DeviceError, QString> executeAction(Device *device, const Action &action) override;
