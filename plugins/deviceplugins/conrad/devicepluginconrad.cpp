/****************************************************************************
 *                                                                          *
 *  This file is part of guh.                                               *
 *                                                                          *
 *  Guh is free software: you can redistribute it and/or modify             *
 *  it under the terms of the GNU General Public License as published by    *
 *  the Free Software Foundation, version 2 of the License.                 *
 *                                                                          *
 *  Guh is distributed in the hope that it will be useful,                  *
 *  but WITHOUT ANY WARRANTY; without even the implied warranty of          *
 *  MERCHANTABILITY or FITNESS FOR A PARTICULAR PURPOSE.  See the           *
 *  GNU General Public License for more details.                            *
 *                                                                          *
 *  You should have received a copy of the GNU General Public License       *
 *  along with guh.  If not, see <http://www.gnu.org/licenses/>.            *
 *                                                                          *
 ***************************************************************************/

/*!
    \page conrad.html
    \title Conrad

    \ingroup plugins
    \ingroup rf433

    This plugin allows to controll RF 433 MHz actors an receive remote signals from Conrad
    devices (\l{http://www.conrad.at}).

    Following devices are supported:

    \chapter Supported devices
        \section1 Actors
            \table
            \header
                \li Model
                \li Device Type
            \row
                \li
                \li
            \endtable

        \section1 Remotes
            \table
            \header
                \li Model
                \li Device Type
            \row
                \li
                \li
            \endtable
  */

#include "devicepluginconrad.h"

#include "devicemanager.h"
#include "plugin/device.h"
#include "types/paramtype.h"

#include <QDebug>
#include <QStringList>


DeviceClassId conradRemoteId = DeviceClassId("17cd2492-28ab-4827-ba6e-5ef35be23f1b");
EventTypeId conradRemoteButtonEventTypeId = EventTypeId("1f4050f5-4c90-4799-8d6d-e4069f3a2519");
ActionTypeId conradRemoteActionTypeId = ActionTypeId("2a3638b4-fbd6-4fdb-a3c9-7fa49705d1a3");
DevicePluginConrad::DevicePluginConrad()
{
}

DeviceManager::HardwareResources DevicePluginConrad::requiredHardware() const
{
    return DeviceManager::HardwareResourceRadio433;
}
<<<<<<< HEAD

QPair<DeviceManager::DeviceError, QString> DevicePluginConrad::executeAction(Device *device, const Action &action)
{
    QList<int> rawData;
    QByteArray binCode;

    if(action.param("power").value().toBool()){
        binCode = "10010011";
    }else{
        binCode = "10100011";
    }

    // append ID
    QByteArray remoteId = "100101010110011000000001";
    QByteArray motionDetectorId = "100100100101101101101010";
    QByteArray wallSwitchId = "000001001101000010110110";
    QByteArray randomID     = "100010101010111010101010";

    binCode.append(wallSwitchId);


=======

QPair<DeviceManager::DeviceError, QString> DevicePluginConrad::executeAction(Device *device, const Action &action)
{
>>>>>>> 83d98f47

    // =======================================
    //create rawData timings list
    int delay = 650;

    // sync signal
    rawData.append(1);
    rawData.append(10);

    // add the code
    foreach (QChar c, binCode) {
        if(c == '0'){
            rawData.append(1);
            rawData.append(2);
        }
        if(c == '1'){
            rawData.append(2);
            rawData.append(1);
        }
    }

    // =======================================
    // send data to driver
    if(transmitData(delay, rawData)){
        qDebug() << "action" << pluginName() << device->name() << "power: " << action.param("power").value().toBool();
        return report();
    }else{
        qDebug() << "could not transmitt" << pluginName() << device->name() << "power: " << action.param("power").value().toBool();
        return report(DeviceManager::DeviceErrorHardwareNotAvailable, "Radio 433 MHz transmitter not available.");
    }
}

void DevicePluginConrad::radioData(const QList<int> &rawData)
{
    // filter right here a wrong signal length
    if(rawData.length() != 65){
        return;
    }

    // qDebug() << rawData;

    int delay = rawData.first()/10;
    QByteArray binCode;

    // =======================================
    // average 650
    if(delay > 600 && delay < 750){
        // go trough all 64 timings (without sync signal)
        for(int i = 1; i <= 64; i+=2 ){
            int div;
            int divNext;

            // if short
            if(rawData.at(i) <= 900){
                div = 1;
            }else{
                div = 2;
            }
            // if long
            if(rawData.at(i+1) < 900){
                divNext = 1;
            }else{
                divNext = 2;
            }

            //              _
            // if we have  | |__ = 0 -> in 4 delays => 100
            //              __
            // if we have  |  |_ = 1 -> in 4 delays => 110

            if(div == 1 && divNext == 2){
                binCode.append('0');
            }else if(div == 2 && divNext == 1){
                binCode.append('1');
            }else{
                return;
            }
        }
    }else{
        return;
    }

    qDebug() << "CONRAD: " << binCode.left(binCode.length() - 24) << "  ID = " << binCode.right(24);

    //    // FIXME: find a better way to get to the remote DeviceClass
    //    DeviceClass deviceClass = supportedDevices().first();
    //    foreach (const EventType &eventType, deviceClass.events()) {
    //        if (eventType.name() == buttonCode) {
    //            qDebug() << "emit event " << pluginName() << familyCode << eventType.name() << power;
    //            Event event = Event(eventType.id(), device->id(), params);
    //            emit emitEvent(event);
    //            return;
    //        }
    //    }
}<|MERGE_RESOLUTION|>--- conflicted
+++ resolved
@@ -71,7 +71,6 @@
 {
     return DeviceManager::HardwareResourceRadio433;
 }
-<<<<<<< HEAD
 
 QPair<DeviceManager::DeviceError, QString> DevicePluginConrad::executeAction(Device *device, const Action &action)
 {
@@ -90,14 +89,8 @@
     QByteArray wallSwitchId = "000001001101000010110110";
     QByteArray randomID     = "100010101010111010101010";
 
+
     binCode.append(wallSwitchId);
-
-
-=======
-
-QPair<DeviceManager::DeviceError, QString> DevicePluginConrad::executeAction(Device *device, const Action &action)
-{
->>>>>>> 83d98f47
 
     // =======================================
     //create rawData timings list
