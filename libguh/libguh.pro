include(../guh.pri)

TARGET = guh
TEMPLATE = lib

QT += network

target.path = /usr/lib
INSTALLS += target

SOURCES += plugin/device.cpp \
           plugin/deviceclass.cpp \
           plugin/deviceplugin.cpp \
           plugin/devicedescriptor.cpp \
           devicemanager.cpp \
           hardware/gpio.cpp \
           hardware/gpiomonitor.cpp \
           hardware/radio433/radio433.cpp \
           hardware/radio433/radio433transmitter.cpp \
           hardware/radio433/radio433receiver.cpp \
           hardware/radio433/radio433brennenstuhlgateway.cpp \
           network/upnpdiscovery/upnpdiscovery.cpp \
           network/upnpdiscovery/upnpdevice.cpp \
           network/upnpdiscovery/upnpdevicedescriptor.cpp \
           network/upnpdiscovery/upnpdiscoveryrequest.cpp \
           types/action.cpp \
           types/actiontype.cpp \
           types/state.cpp \
           types/statetype.cpp \
           types/eventtype.cpp \
           types/event.cpp \
           types/eventdescriptor.cpp \
           types/vendor.cpp \
           types/paramtype.cpp \
           types/param.cpp \
           types/paramdescriptor.cpp \
           types/statedescriptor.cpp \
           network/networkmanager.cpp \

HEADERS += plugin/device.h \
           plugin/deviceclass.h \
           plugin/deviceplugin.h \
           plugin/devicedescriptor.h \
           devicemanager.h \
           hardware/gpio.h \
           hardware/gpiomonitor.h \
           hardware/radio433/radio433.h \
           hardware/radio433/radio433transmitter.h \
           hardware/radio433/radio433receiver.h \
           hardware/radio433/radio433brennenstuhlgateway.h \
           network/upnpdiscovery/upnpdiscovery.h \
           network/upnpdiscovery/upnpdevice.h \
           network/upnpdiscovery/upnpdevicedescriptor.h \
           network/upnpdiscovery/upnpdiscoveryrequest.h \
           types/action.h \
           types/actiontype.h \
           types/state.h \
           types/statetype.h \
           types/eventtype.h \
           types/event.h \
           types/eventdescriptor.h \
           types/vendor.h \
           types/typeutils.h \
           types/paramtype.h \
           types/param.h \
           types/paramdescriptor.h \
           types/statedescriptor.h \
<<<<<<< HEAD
           typeutils.h \
           network/networkmanager.h \
=======
           typeutils.h \
>>>>>>> d53069ed
<|MERGE_RESOLUTION|>--- conflicted
+++ resolved
@@ -23,6 +23,7 @@
            network/upnpdiscovery/upnpdevice.cpp \
            network/upnpdiscovery/upnpdevicedescriptor.cpp \
            network/upnpdiscovery/upnpdiscoveryrequest.cpp \
+           network/networkmanager.cpp \
            types/action.cpp \
            types/actiontype.cpp \
            types/state.cpp \
@@ -35,7 +36,6 @@
            types/param.cpp \
            types/paramdescriptor.cpp \
            types/statedescriptor.cpp \
-           network/networkmanager.cpp \
 
 HEADERS += plugin/device.h \
            plugin/deviceclass.h \
@@ -52,6 +52,7 @@
            network/upnpdiscovery/upnpdevice.h \
            network/upnpdiscovery/upnpdevicedescriptor.h \
            network/upnpdiscovery/upnpdiscoveryrequest.h \
+           network/networkmanager.h \
            types/action.h \
            types/actiontype.h \
            types/state.h \
@@ -65,9 +66,4 @@
            types/param.h \
            types/paramdescriptor.h \
            types/statedescriptor.h \
-<<<<<<< HEAD
            typeutils.h \
-           network/networkmanager.h \
-=======
-           typeutils.h \
->>>>>>> d53069ed
