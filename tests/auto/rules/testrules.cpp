/****************************************************************************
 *                                                                          *
 *  This file is part of guh.                                               *
 *                                                                          *
 *  Guh is free software: you can redistribute it and/or modify             *
 *  it under the terms of the GNU General Public License as published by    *
 *  the Free Software Foundation, version 2 of the License.                 *
 *                                                                          *
 *  Guh is distributed in the hope that it will be useful,                  *
 *  but WITHOUT ANY WARRANTY; without even the implied warranty of          *
 *  MERCHANTABILITY or FITNESS FOR A PARTICULAR PURPOSE.  See the           *
 *  GNU General Public License for more details.                            *
 *                                                                          *
 *  You should have received a copy of the GNU General Public License       *
 *  along with guh.  If not, see <http://www.gnu.org/licenses/>.            *
 *                                                                          *
 ***************************************************************************/

#include "guhtestbase.h"
#include "guhcore.h"
#include "devicemanager.h"
#include "mocktcpserver.h"

#include <QtTest/QtTest>
#include <QCoreApplication>
#include <QTcpSocket>
#include <QNetworkAccessManager>
#include <QNetworkRequest>
#include <QNetworkReply>
#include <QCoreApplication>

class TestRules: public GuhTestBase
{
    Q_OBJECT

private:
    void cleanupMockHistory();
    void cleanupRules();

    void verifyRuleExecuted(const ActionTypeId &actionTypeId);
    void verifyRuleNotExecuted();

private slots:

    void cleanup();

    void addRemoveRules_data();
    void addRemoveRules();

    void removeInvalidRule();

    void loadStoreConfig();

    void evaluateEvent();

    void testStateEvaluator_data();
    void testStateEvaluator();

    void testStateEvaluator2_data();
    void testStateEvaluator2();

    void testStateChange();

    void enableDisableRule();
};

void TestRules::cleanupMockHistory() {
    QNetworkAccessManager nam;
    QSignalSpy spy(&nam, SIGNAL(finished(QNetworkReply*)));
    QNetworkRequest request(QUrl(QString("http://localhost:%1/clearactionhistory").arg(m_mockDevice1Port).arg(mockEvent1Id.toString())));
    QNetworkReply *reply = nam.get(request);
    spy.wait();
    QCOMPARE(spy.count(), 1);
    reply->deleteLater();
}

void TestRules::cleanupRules() {
    QVariant response = injectAndWait("Rules.GetRules");
    foreach (const QVariant &ruleId, response.toMap().value("params").toMap().value("ruleIds").toList()) {
        QVariantMap params;
        params.insert("ruleId", ruleId.toString());
        verifyRuleError(injectAndWait("Rules.RemoveRule", params));
    }
}

void TestRules::cleanup() {
    cleanupMockHistory();
    cleanupRules();
}

void TestRules::verifyRuleExecuted(const ActionTypeId &actionTypeId)
{
    // Verify rule got executed
    QNetworkAccessManager nam;
    QSignalSpy spy(&nam, SIGNAL(finished(QNetworkReply*)));
    QNetworkRequest request(QUrl(QString("http://localhost:%1/actionhistory").arg(m_mockDevice1Port)));
    QNetworkReply *reply = nam.get(request);
    spy.wait();
    QCOMPARE(spy.count(), 1);

    QByteArray actionHistory = reply->readAll();
    qDebug() << "have action history" << actionHistory;
    QVERIFY2(actionTypeId == ActionTypeId(actionHistory), "Action not triggered");
    reply->deleteLater();

}

void TestRules::verifyRuleNotExecuted()
{
    QNetworkAccessManager nam;
    QSignalSpy spy(&nam, SIGNAL(finished(QNetworkReply*)));
    QNetworkRequest request(QUrl(QString("http://localhost:%1/actionhistory").arg(m_mockDevice1Port)));
    QNetworkReply *reply = nam.get(request);
    spy.wait();
    QCOMPARE(spy.count(), 1);

    QByteArray actionHistory = reply->readAll();
    qDebug() << "have action history" << actionHistory;
    QVERIFY2(actionHistory.isEmpty(), "Action is triggered while it should not have been.");
    reply->deleteLater();

}

void TestRules::addRemoveRules_data()
{
    QVariantMap validActionNoParams;
    validActionNoParams.insert("actionTypeId", mockActionIdNoParams);
    validActionNoParams.insert("deviceId", m_mockDeviceId);
    validActionNoParams.insert("params", QVariantList());

    QVariantMap invalidAction;
    invalidAction.insert("actionTypeId", ActionTypeId());
    invalidAction.insert("deviceId", m_mockDeviceId);
    invalidAction.insert("params", QVariantList());

    QVariantMap validExitActionNoParams;
    validExitActionNoParams.insert("actionTypeId", mockActionIdNoParams);
    validExitActionNoParams.insert("deviceId", m_mockDeviceId);
    validExitActionNoParams.insert("params", QVariantList());

    QVariantMap invalidExitAction;
    invalidExitAction.insert("actionTypeId", ActionTypeId());
    invalidExitAction.insert("deviceId", m_mockDeviceId);
    invalidExitAction.insert("params", QVariantList());

    QVariantMap stateDescriptor;
    stateDescriptor.insert("stateTypeId", mockIntStateId);
    stateDescriptor.insert("deviceId", m_mockDeviceId);
    stateDescriptor.insert("operator", JsonTypes::valueOperatorToString(Types::ValueOperatorLess));
    stateDescriptor.insert("value", "20");

    QVariantMap validStateEvaluator;
    validStateEvaluator.insert("stateDescriptor", stateDescriptor);
    validStateEvaluator.insert("operator", JsonTypes::stateOperatorToString(Types::StateOperatorAnd));

    QVariantMap invalidStateEvaluator;
    stateDescriptor.remove("deviceId");
    invalidStateEvaluator.insert("stateDescriptor", stateDescriptor);

    QVariantMap validEventDescriptor1;
    validEventDescriptor1.insert("eventTypeId", mockEvent1Id);
    validEventDescriptor1.insert("deviceId", m_mockDeviceId);
    validEventDescriptor1.insert("paramDescriptors", QVariantList());

    QVariantMap validEventDescriptor2;
    validEventDescriptor2.insert("eventTypeId", mockEvent2Id);
    validEventDescriptor2.insert("deviceId", m_mockDeviceId);
    QVariantList params;
    QVariantMap param1;
    param1.insert("name", "mockParamInt");
    param1.insert("value", 3);
    param1.insert("operator", JsonTypes::valueOperatorToString(Types::ValueOperatorEquals));
    params.append(param1);
    validEventDescriptor2.insert("paramDescriptors", params);

    QVariantList eventDescriptorList;
    eventDescriptorList.append(validEventDescriptor1);
    eventDescriptorList.append(validEventDescriptor2);

    QVariantMap invalidEventDescriptor;
    invalidEventDescriptor.insert("eventTypeId", mockEvent1Id);
    invalidEventDescriptor.insert("deviceId", DeviceId());
    invalidEventDescriptor.insert("paramDescriptors", QVariantList());

    QTest::addColumn<bool>("enabled");
    QTest::addColumn<QVariantMap>("action1");
    QTest::addColumn<QVariantMap>("exitAction1");
    QTest::addColumn<QVariantMap>("eventDescriptor");
    QTest::addColumn<QVariantList>("eventDescriptorList");
    QTest::addColumn<QVariantMap>("stateEvaluator");
    QTest::addColumn<RuleEngine::RuleError>("error");
    QTest::addColumn<bool>("jsonError");
    QTest::addColumn<QString>("name");

    QTest::newRow("valid rule. enabled, 1 Action, 1 Exit Action,  1 StateEvaluator, name") << true << validActionNoParams << validExitActionNoParams << QVariantMap() << QVariantList() << validStateEvaluator << RuleEngine::RuleErrorNoError << false << "TestRule";
    QTest::newRow("valid rule. disabled, 1 Action, 1 Exit Action, 1 StateEvaluator, name") << false << validActionNoParams << validExitActionNoParams << QVariantMap() << QVariantList() << validStateEvaluator << RuleEngine::RuleErrorNoError << false << "TestRule";
    QTest::newRow("valid rule. disabled, 1 Action, 1 invalid Exit Action, 1 StateEvaluator, name") << false << validActionNoParams << invalidExitAction << QVariantMap() << QVariantList() << validStateEvaluator << RuleEngine::RuleErrorActionTypeNotFound << false << "TestRule";
    QTest::newRow("invalid rule. 1 Action, 1 Exit Action, 1 EventDescriptor, 1 StateEvaluator, name") << true << validActionNoParams << validExitActionNoParams << validEventDescriptor1 << QVariantList() << validStateEvaluator << RuleEngine::RuleErrorInvalidRuleFormat << false << "TestRule";
    QTest::newRow("invalid rule. 1 Action, 1 Exit Action, eventDescriptorList, 1 StateEvaluator, name") << true << validActionNoParams << validExitActionNoParams << QVariantMap() << eventDescriptorList << validStateEvaluator << RuleEngine::RuleErrorInvalidRuleFormat << false << "TestRule";
<<<<<<< HEAD


=======


>>>>>>> bc31ba92
    QTest::newRow("valid rule. enabled, 1 EventDescriptor, StateEvaluator, 1 Action, name") << true << validActionNoParams << QVariantMap() << validEventDescriptor1 << QVariantList() << validStateEvaluator << RuleEngine::RuleErrorNoError << false << "TestRule";
    QTest::newRow("valid rule. diabled, 1 EventDescriptor, StateEvaluator, 1 Action, name") << false << validActionNoParams << QVariantMap() << validEventDescriptor1 << QVariantList() << validStateEvaluator << RuleEngine::RuleErrorNoError << false << "TestRule";
    QTest::newRow("valid rule. 2 EventDescriptors, 1 Action, name") << true << validActionNoParams << QVariantMap() << QVariantMap() << eventDescriptorList << validStateEvaluator << RuleEngine::RuleErrorNoError << false << "TestRule";
    QTest::newRow("invalid rule: eventDescriptor and eventDescriptorList used") << true << validActionNoParams << QVariantMap() << validEventDescriptor1 << eventDescriptorList << validStateEvaluator << RuleEngine::RuleErrorInvalidParameter << false << "TestRule";
    QTest::newRow("invalid action") << true << invalidAction << QVariantMap() << validEventDescriptor1 << QVariantList() << validStateEvaluator << RuleEngine::RuleErrorActionTypeNotFound << false << "TestRule";
    QTest::newRow("invalid event descriptor") << true << validActionNoParams << QVariantMap() << invalidEventDescriptor << QVariantList() << validStateEvaluator << RuleEngine::RuleErrorDeviceNotFound << false << "TestRule";
    QTest::newRow("invalid StateDescriptor") << true << validActionNoParams << QVariantMap() << validEventDescriptor1 << QVariantList() << invalidStateEvaluator << RuleEngine::RuleErrorInvalidParameter << true << "TestRule";
}

void TestRules::addRemoveRules()
{
    QFETCH(bool, enabled);
    QFETCH(QVariantMap, action1);
    QFETCH(QVariantMap, exitAction1);
    QFETCH(QVariantMap, eventDescriptor);
    QFETCH(QVariantList, eventDescriptorList);
    QFETCH(QVariantMap, stateEvaluator);
    QFETCH(RuleEngine::RuleError, error);
    QFETCH(bool, jsonError);
    QFETCH(QString, name);

    QVariantMap params;
    params.insert("name", name);

    QVariantList actions;
    actions.append(action1);
    params.insert("actions", actions);

    if (!eventDescriptor.isEmpty()) {
        params.insert("eventDescriptor", eventDescriptor);
    }
    if (!eventDescriptorList.isEmpty()) {
        params.insert("eventDescriptorList", eventDescriptorList);
    }
    if (!exitAction1.isEmpty()) {
        QVariantList exitActions;
        exitActions.append(exitAction1);
        params.insert("exitActions", exitActions);
    }
    params.insert("stateEvaluator", stateEvaluator);
    if (!enabled) {
        params.insert("enabled", enabled);
    }
    QVariant response = injectAndWait("Rules.AddRule", params);
    if (!jsonError) {
        verifyRuleError(response, error);
    }

    RuleId newRuleId = RuleId(response.toMap().value("params").toMap().value("ruleId").toString());

    response = injectAndWait("Rules.GetRules");
    QVariantList rules = response.toMap().value("params").toMap().value("ruleIds").toList();

    if (error != RuleEngine::RuleErrorNoError) {
        QVERIFY2(rules.count() == 0, "There should be no rules.");
        return;
    }

    QVERIFY2(rules.count() == 1, "There should be exactly one rule");
    QCOMPARE(RuleId(rules.first().toString()), newRuleId);

    params.clear();
    params.insert("ruleId", newRuleId);
    response = injectAndWait("Rules.GetRuleDetails", params);
    //    verifySuccess(response);

    QVariantMap rule = response.toMap().value("params").toMap().value("rule").toMap();

    qDebug() << rule.value("name").toString();
    QVERIFY2(rule.value("enabled").toBool() == enabled, "Rule enabled state doesn't match");
    QVariantList eventDescriptors = rule.value("eventDescriptors").toList();
    if (!eventDescriptor.isEmpty()) {
        QVERIFY2(eventDescriptors.count() == 1, "There shoud be exactly one eventDescriptor");
        QVERIFY2(eventDescriptors.first().toMap() == eventDescriptor, "Event descriptor doesn't match");
    } else if (eventDescriptorList.isEmpty()){
        QVERIFY2(eventDescriptors.count() == eventDescriptorList.count(), QString("There shoud be exactly %1 eventDescriptor").arg(eventDescriptorList.count()).toLatin1().data());
        foreach (const QVariant &eventDescriptorVariant, eventDescriptorList) {
            bool found = false;
            foreach (const QVariant &replyEventDescriptorVariant, eventDescriptors) {
                if (eventDescriptorVariant.toMap().value("deviceId") == replyEventDescriptorVariant.toMap().value("deviceId") &&
                        eventDescriptorVariant.toMap().value("eventTypeId") == replyEventDescriptorVariant.toMap().value("eventTypeId")) {
                    found = true;
                    QVERIFY2(eventDescriptorVariant == replyEventDescriptorVariant, "Event descriptor doesn't match");
                }
            }
            QVERIFY2(found, "Missing event descriptor");
        }
    }

    QVariantList replyActions = rule.value("actions").toList();
    QVERIFY2(actions == replyActions, "Actions don't match");

    params.clear();
    params.insert("ruleId", newRuleId);
    response = injectAndWait("Rules.RemoveRule", params);
    verifyRuleError(response);

    response = injectAndWait("Rules.GetRules");
    rules = response.toMap().value("params").toMap().value("rules").toList();
    QVERIFY2(rules.count() == 0, "There should be no rules.");
}

void TestRules::removeInvalidRule()
{
    QVariantMap params;
    params.insert("ruleId", RuleId::createRuleId());
    QVariant response = injectAndWait("Rules.RemoveRule", params);
    verifyRuleError(response, RuleEngine::RuleErrorRuleNotFound);
}

void TestRules::loadStoreConfig()
{
    QVariantMap eventDescriptor1;
    eventDescriptor1.insert("eventTypeId", mockEvent1Id);
    eventDescriptor1.insert("deviceId", m_mockDeviceId);
    eventDescriptor1.insert("paramDescriptors", QVariantList());

    QVariantMap eventDescriptor2;
    eventDescriptor2.insert("eventTypeId", mockEvent2Id);
    eventDescriptor2.insert("deviceId", m_mockDeviceId);
    eventDescriptor2.insert("paramDescriptors", QVariantList());
    QVariantList eventParamDescriptors;
    QVariantMap eventParam1;
    eventParam1.insert("name", "mockParamInt");
    eventParam1.insert("value", 3);
    eventParam1.insert("operator", JsonTypes::valueOperatorToString(Types::ValueOperatorEquals));
    eventParamDescriptors.append(eventParam1);
    eventDescriptor2.insert("paramDescriptors", eventParamDescriptors);

    QVariantList eventDescriptorList;
    eventDescriptorList.append(eventDescriptor1);
    eventDescriptorList.append(eventDescriptor2);

    QVariantMap stateEvaluator1;
    QVariantList childEvaluators;

    QVariantMap stateDescriptor2;
    stateDescriptor2.insert("deviceId", m_mockDeviceId);
    stateDescriptor2.insert("operator", JsonTypes::valueOperatorToString(Types::ValueOperatorEquals));
    stateDescriptor2.insert("stateTypeId", mockIntStateId);
    stateDescriptor2.insert("value", 1);
    QVariantMap stateEvaluator2;
    stateEvaluator2.insert("stateDescriptor", stateDescriptor2);
    stateEvaluator2.insert("operator", JsonTypes::stateOperatorToString(Types::StateOperatorAnd));


    QVariantMap stateDescriptor3;
    stateDescriptor3.insert("deviceId", m_mockDeviceId);
    stateDescriptor3.insert("operator", JsonTypes::valueOperatorToString(Types::ValueOperatorEquals));
    stateDescriptor3.insert("stateTypeId", mockBoolStateId);
    stateDescriptor3.insert("value", true);

    QVariantMap stateEvaluator3;
    stateEvaluator3.insert("stateDescriptor", stateDescriptor3);
    stateEvaluator3.insert("operator", JsonTypes::stateOperatorToString(Types::StateOperatorAnd));

    childEvaluators.append(stateEvaluator2);
    childEvaluators.append(stateEvaluator3);
    stateEvaluator1.insert("childEvaluators", childEvaluators);
    stateEvaluator1.insert("operator", JsonTypes::stateOperatorToString(Types::StateOperatorAnd));

    QVariantMap action1;
    action1.insert("actionTypeId", mockActionIdNoParams);
    action1.insert("deviceId", m_mockDeviceId);
    action1.insert("params", QVariantList());

    QVariantMap action2;
    action2.insert("actionTypeId", mockActionIdWithParams);
    qDebug() << "got action id" << mockActionIdWithParams;
    action2.insert("deviceId", m_mockDeviceId);
    QVariantList action2Params;
    QVariantMap action2Param1;
    action2Param1.insert("name", "mockActionParam1");
    action2Param1.insert("value", 5);
    action2Params.append(action2Param1);
    QVariantMap action2Param2;
    action2Param2.insert("name", "mockActionParam2");
    action2Param2.insert("value", true);
    action2Params.append(action2Param2);
    action2.insert("params", action2Params);

    // First rule
    QVariantMap params;
    QVariantList actions;
    actions.append(action1);
    actions.append(action2);
    params.insert("actions", actions);
    params.insert("eventDescriptorList", eventDescriptorList);
    params.insert("stateEvaluator", stateEvaluator1);
    params.insert("name", "TestRule");
    QVariant response = injectAndWait("Rules.AddRule", params);

    RuleId newRuleId = RuleId(response.toMap().value("params").toMap().value("ruleId").toString());
    verifyRuleError(response);

    // Second rule
    QVariantMap params2;
    QVariantList actions2;
    actions2.append(action1);
    QVariantList exitActions2;
    exitActions2.append(action2);
    params2.insert("actions", actions2);
    params2.insert("exitActions", exitActions2);
    params2.insert("stateEvaluator", stateEvaluator1);
    params2.insert("name", "TestRule2");
    QVariant response2 = injectAndWait("Rules.AddRule", params2);

    RuleId newRuleId2 = RuleId(response2.toMap().value("params").toMap().value("ruleId").toString());
    verifyRuleError(response2);

    restartServer();

    response = injectAndWait("Rules.GetRules");

    QVariantList rules = response.toMap().value("params").toMap().value("ruleIds").toList();

    QVERIFY2(rules.count() == 2, "There should be exactly two rule.");
    QVERIFY2(rules.contains(newRuleId.toString()), "Rule 1 should be in ruleIds list.");
    QVERIFY2(rules.contains(newRuleId2.toString()), "Rule 2 should be in ruleIds list.");


    params.clear();
    params.insert("ruleId", newRuleId);
    response = injectAndWait("Rules.GetRuleDetails", params);

    QVariantMap rule1 = response.toMap().value("params").toMap().value("rule").toMap();

    QVariantList eventDescriptors = rule1.value("eventDescriptors").toList();
    QVERIFY2(eventDescriptors.count() == 2, "There shoud be exactly 2 eventDescriptors");
    foreach (const QVariant &expectedEventDescriptorVariant, eventDescriptorList) {
        bool found = false;
        foreach (const QVariant &replyEventDescriptorVariant, eventDescriptors) {
            if (expectedEventDescriptorVariant.toMap().value("eventTypeId") == replyEventDescriptorVariant.toMap().value("eventTypeId") &&
                    expectedEventDescriptorVariant.toMap().value("deviceId") == replyEventDescriptorVariant.toMap().value("deviceId")) {
                found = true;
                QVERIFY2(replyEventDescriptorVariant == expectedEventDescriptorVariant, "EventDescriptor doesn't match");
            }
        }
        QVERIFY2(found, "missing eventdescriptor");
    }

    QVERIFY2(rule1.value("name").toString() == "TestRule", "Loaded wrong name for rule");
    QVariantMap replyStateEvaluator= rule1.value("stateEvaluator").toMap();
    QVariantList replyChildEvaluators = replyStateEvaluator.value("childEvaluators").toList();
    QVERIFY2(replyStateEvaluator.value("operator") == "StateOperatorAnd", "There should be the AND operator.");
    QVERIFY2(replyChildEvaluators.count() == 2, "There shoud be exactly 2 childEvaluators");

    foreach (const QVariant &childEvaluator, replyChildEvaluators) {
        QVERIFY2(childEvaluator.toMap().contains("stateDescriptor"), "StateDescriptor missing in StateEvaluator");
        QVariantMap stateDescriptor = childEvaluator.toMap().value("stateDescriptor").toMap();
        QVERIFY2(stateDescriptor.value("deviceId") == m_mockDeviceId, "DeviceId of stateDescriptor does not match");
        QVERIFY2(stateDescriptor.value("stateTypeId") == mockIntStateId || stateDescriptor.value("stateTypeId") == mockBoolStateId, "StateTypeId of stateDescriptor doesn't match");
    }

    QVariantList replyActions = rule1.value("actions").toList();
    foreach (const QVariant &actionVariant, actions) {
        bool found = false;
        foreach (const QVariant &replyActionVariant, replyActions) {
            if (actionVariant.toMap().value("actionTypeId") == replyActionVariant.toMap().value("actionTypeId") &&
                    actionVariant.toMap().value("deviceId") == replyActionVariant.toMap().value("deviceId")) {
                found = true;
                QJsonDocument bDoc = QJsonDocument::fromVariant(actionVariant);
                QString bString = bDoc.toJson();
                QJsonDocument aDoc = QJsonDocument::fromVariant(replyActionVariant);
                QString aString = aDoc.toJson();
                QVERIFY2(actionVariant == replyActionVariant, QString("Action doesn't match after loading from config.\nBefore storing: %1\nAfter storing:%2").arg(bString).arg(aString).toUtf8().data());
            }
        }
        QVERIFY2(found, "Action not found after loading from config.");
    }


    params.clear();
    params.insert("ruleId", newRuleId2);
    response = injectAndWait("Rules.GetRuleDetails", params);

    QVariantMap rule2 = response.toMap().value("params").toMap().value("rule").toMap();

    QVERIFY2(rule2.value("name").toString() == "TestRule2", "Loaded wrong name for rule");
    QVariantMap replyStateEvaluator2= rule2.value("stateEvaluator").toMap();
    QVariantList replyChildEvaluators2 = replyStateEvaluator.value("childEvaluators").toList();
    QVERIFY2(replyStateEvaluator2.value("operator") == "StateOperatorAnd", "There should be the AND operator.");
    QVERIFY2(replyChildEvaluators2.count() == 2, "There shoud be exactly 2 childEvaluators");

    foreach (const QVariant &childEvaluator, replyChildEvaluators2) {
        QVERIFY2(childEvaluator.toMap().contains("stateDescriptor"), "StateDescriptor missing in StateEvaluator");
        QVariantMap stateDescriptor = childEvaluator.toMap().value("stateDescriptor").toMap();
        QVERIFY2(stateDescriptor.value("deviceId") == m_mockDeviceId, "DeviceId of stateDescriptor does not match");
        QVERIFY2(stateDescriptor.value("stateTypeId") == mockIntStateId || stateDescriptor.value("stateTypeId") == mockBoolStateId, "StateTypeId of stateDescriptor doesn't match");
    }

    QVariantList replyActions2 = rule2.value("actions").toList();
    QVERIFY2(replyActions2.count() == 1, "Rule 2 should have exactly 1 action");
    foreach (const QVariant &actionVariant, actions2) {
        bool found = false;
        foreach (const QVariant &replyActionVariant, replyActions2) {
            if (actionVariant.toMap().value("actionTypeId") == replyActionVariant.toMap().value("actionTypeId") &&
                    actionVariant.toMap().value("deviceId") == replyActionVariant.toMap().value("deviceId")) {
                found = true;
                QJsonDocument bDoc = QJsonDocument::fromVariant(actionVariant);
                QString bString = bDoc.toJson();
                QJsonDocument aDoc = QJsonDocument::fromVariant(replyActionVariant);
                QString aString = aDoc.toJson();
                QVERIFY2(actionVariant == replyActionVariant, QString("Action doesn't match after loading from config.\nBefore storing: %1\nAfter storing:%2").arg(bString).arg(aString).toUtf8().data());
            }
        }
        QVERIFY2(found, "Action not found after loading from config.");
    }

    QVariantList replyExitActions2 = rule2.value("exitActions").toList();
    QVERIFY2(replyExitActions2.count() == 1, "Rule 2 should have exactly 1 exitAction");
    foreach (const QVariant &exitActionVariant, replyExitActions2) {
        bool found = false;
        foreach (const QVariant &replyActionVariant, replyExitActions2) {
            if (exitActionVariant.toMap().value("actionTypeId") == replyActionVariant.toMap().value("actionTypeId") &&
                    exitActionVariant.toMap().value("deviceId") == replyActionVariant.toMap().value("deviceId")) {
                found = true;
                QJsonDocument bDoc = QJsonDocument::fromVariant(exitActionVariant);
                QString bString = bDoc.toJson();
                QJsonDocument aDoc = QJsonDocument::fromVariant(replyActionVariant);
                QString aString = aDoc.toJson();
                QVERIFY2(exitActionVariant == replyActionVariant, QString("Action doesn't match after loading from config.\nBefore storing: %1\nAfter storing:%2").arg(bString).arg(aString).toUtf8().data());
            }
        }
        QVERIFY2(found, "Exit Action not found after loading from config.");
    }

    params.clear();
    params.insert("ruleId", newRuleId);
    response = injectAndWait("Rules.RemoveRule", params);
    verifyRuleError(response);

    params2.clear();
    params2.insert("ruleId", newRuleId2);
    response = injectAndWait("Rules.RemoveRule", params2);
    verifyRuleError(response);

    restartServer();

    response = injectAndWait("Rules.GetRules");
    rules = response.toMap().value("params").toMap().value("rules").toList();
    QVERIFY2(rules.count() == 0, "There should be no rules.");
}

void TestRules::evaluateEvent()
{
    // Add a rule
    QVariantMap addRuleParams;
    addRuleParams.insert("name", "TestRule");

    QVariantList events;
    QVariantMap event1;
    event1.insert("eventTypeId", mockEvent1Id);
    event1.insert("deviceId", m_mockDeviceId);
    events.append(event1);
    addRuleParams.insert("eventDescriptorList", events);

    QVariantList actions;
    QVariantMap action;
    action.insert("actionTypeId", mockActionIdNoParams);
    action.insert("deviceId", m_mockDeviceId);
    actions.append(action);
    addRuleParams.insert("actions", actions);
    QVariant response = injectAndWait("Rules.AddRule", addRuleParams);
    verifyRuleError(response);

    // Trigger an event
    QNetworkAccessManager nam;
    QSignalSpy spy(&nam, SIGNAL(finished(QNetworkReply*)));

    // trigger event in mock device
    QNetworkRequest request(QUrl(QString("http://localhost:%1/generateevent?eventtypeid=%2").arg(m_mockDevice1Port).arg(mockEvent1Id.toString())));
    QNetworkReply *reply = nam.get(request);
    spy.wait();
    QCOMPARE(spy.count(), 1);
    reply->deleteLater();

    verifyRuleExecuted(mockActionIdNoParams);
}

void TestRules::testStateChange() {
    // Add a rule
    QVariantMap addRuleParams;
    QVariantMap stateEvaluator;
    QVariantMap stateDescriptor;
    stateDescriptor.insert("deviceId", m_mockDeviceId);
    stateDescriptor.insert("operator", JsonTypes::valueOperatorToString(Types::ValueOperatorGreaterOrEqual));
    stateDescriptor.insert("stateTypeId", mockIntStateId);
    stateDescriptor.insert("value", 42);
    stateEvaluator.insert("stateDescriptor", stateDescriptor);
    addRuleParams.insert("stateEvaluator", stateEvaluator);
    addRuleParams.insert("name", "TestRule");

    QVariantList actions;
    QVariantMap action;
    action.insert("actionTypeId", mockActionIdNoParams);
    action.insert("deviceId", m_mockDeviceId);
    actions.append(action);
    addRuleParams.insert("actions", actions);
    QVariant response = injectAndWait("Rules.AddRule", addRuleParams);
    verifyRuleError(response);


    // Change the state
    QNetworkAccessManager nam;
    QSignalSpy spy(&nam, SIGNAL(finished(QNetworkReply*)));

    // state state to 42
    qDebug() << "setting mock int state to 42";
    QNetworkRequest request(QUrl(QString("http://localhost:%1/setstate?%2=%3").arg(m_mockDevice1Port).arg(mockIntStateId.toString()).arg(42)));
    QNetworkReply *reply = nam.get(request);
    spy.wait();
    QCOMPARE(spy.count(), 1);
    reply->deleteLater();

    verifyRuleExecuted(mockActionIdNoParams);

    cleanupMockHistory();

    // set state to 45
    qDebug() << "setting mock int state to 45";
    spy.clear();
    request.setUrl(QUrl(QString("http://localhost:%1/setstate?%2=%3").arg(m_mockDevice1Port).arg(mockIntStateId.toString()).arg(45)));
    reply = nam.get(request);
    spy.wait();
    QCOMPARE(spy.count(), 1);
    reply->deleteLater();

    verifyRuleNotExecuted();

    cleanupMockHistory();

    // set state to 30
    qDebug() << "setting mock int state to 30";
    spy.clear();
    request.setUrl(QUrl(QString("http://localhost:%1/setstate?%2=%3").arg(m_mockDevice1Port).arg(mockIntStateId.toString()).arg(30)));
    reply = nam.get(request);
    spy.wait();
    QCOMPARE(spy.count(), 1);
    reply->deleteLater();

    verifyRuleNotExecuted();

    cleanupMockHistory();

    // set state to 100
    qDebug() << "setting mock int state to 100";
    spy.clear();
    request.setUrl(QUrl(QString("http://localhost:%1/setstate?%2=%3").arg(m_mockDevice1Port).arg(mockIntStateId.toString()).arg(100)));
    reply = nam.get(request);
    spy.wait();
    QCOMPARE(spy.count(), 1);

    verifyRuleExecuted(mockActionIdNoParams);
    reply->deleteLater();
}

void TestRules::testStateEvaluator_data()
{
    QTest::addColumn<DeviceId>("deviceId");
    QTest::addColumn<StateTypeId>("stateTypeId");
    QTest::addColumn<QVariant>("value");
    QTest::addColumn<Types::ValueOperator>("operatorType");
    QTest::addColumn<bool>("shouldMatch");

    QTest::newRow("invalid stateId") << m_mockDeviceId << StateTypeId::createStateTypeId() << QVariant(10) << Types::ValueOperatorEquals << false;
    QTest::newRow("invalid deviceId") << DeviceId::createDeviceId() << mockIntStateId << QVariant(10) << Types::ValueOperatorEquals << false;

    QTest::newRow("equals, not matching") << m_mockDeviceId << mockIntStateId << QVariant(7777) << Types::ValueOperatorEquals << false;
    QTest::newRow("equals, matching") << m_mockDeviceId << mockIntStateId << QVariant(10) << Types::ValueOperatorEquals << true;

    QTest::newRow("not equal, not matching") << m_mockDeviceId << mockIntStateId << QVariant(10) << Types::ValueOperatorNotEquals << false;
    QTest::newRow("not equal, matching") << m_mockDeviceId << mockIntStateId << QVariant(7777) << Types::ValueOperatorNotEquals << true;

    QTest::newRow("Greater, not matching") << m_mockDeviceId << mockIntStateId << QVariant(7777) << Types::ValueOperatorGreater << false;
    QTest::newRow("Greater, matching") << m_mockDeviceId << mockIntStateId << QVariant(2) << Types::ValueOperatorGreater << true;
    QTest::newRow("GreaterOrEqual, not matching") << m_mockDeviceId << mockIntStateId << QVariant(7777) << Types::ValueOperatorGreaterOrEqual << false;
    QTest::newRow("GreaterOrEqual, matching (greater)") << m_mockDeviceId << mockIntStateId << QVariant(2) << Types::ValueOperatorGreaterOrEqual << true;
    QTest::newRow("GreaterOrEqual, matching (equals)") << m_mockDeviceId << mockIntStateId << QVariant(10) << Types::ValueOperatorGreaterOrEqual << true;

    QTest::newRow("Less, not matching") << m_mockDeviceId << mockIntStateId << QVariant(2) << Types::ValueOperatorLess << false;
    QTest::newRow("Less, matching") << m_mockDeviceId << mockIntStateId << QVariant(7777) << Types::ValueOperatorLess << true;
    QTest::newRow("LessOrEqual, not matching") << m_mockDeviceId << mockIntStateId << QVariant(2) << Types::ValueOperatorLessOrEqual << false;
    QTest::newRow("LessOrEqual, matching (less)") << m_mockDeviceId << mockIntStateId << QVariant(777) << Types::ValueOperatorLessOrEqual << true;
    QTest::newRow("LessOrEqual, matching (equals)") << m_mockDeviceId << mockIntStateId << QVariant(10) << Types::ValueOperatorLessOrEqual << true;
}

void TestRules::testStateEvaluator()
{
    QFETCH(DeviceId, deviceId);
    QFETCH(StateTypeId, stateTypeId);
    QFETCH(QVariant, value);
    QFETCH(Types::ValueOperator, operatorType);
    QFETCH(bool, shouldMatch);

    StateDescriptor descriptor(stateTypeId, deviceId, value, operatorType);
    StateEvaluator evaluator(descriptor);

    QVERIFY2(evaluator.evaluate() == shouldMatch, shouldMatch ? "State should match" : "State shouldn't match");
}

void TestRules::testStateEvaluator2_data()
{
    QTest::addColumn<int>("intValue");
    QTest::addColumn<Types::ValueOperator>("intOperator");

    QTest::addColumn<bool>("boolValue");
    QTest::addColumn<Types::ValueOperator>("boolOperator");

    QTest::addColumn<Types::StateOperator>("stateOperator");

    QTest::addColumn<bool>("shouldMatch");

    QTest::newRow("Y: 10 && false") << 10 << Types::ValueOperatorEquals << false << Types::ValueOperatorEquals << Types::StateOperatorAnd << true;
    QTest::newRow("N: 10 && true") << 10 << Types::ValueOperatorEquals << true << Types::ValueOperatorEquals << Types::StateOperatorAnd << false;
    QTest::newRow("N: 11 && false") << 11 << Types::ValueOperatorEquals << false << Types::ValueOperatorEquals << Types::StateOperatorAnd << false;
    QTest::newRow("Y: 11 || false") << 11 << Types::ValueOperatorEquals << false << Types::ValueOperatorEquals << Types::StateOperatorOr << true;
    QTest::newRow("Y: 10 || false") << 10 << Types::ValueOperatorEquals << false << Types::ValueOperatorEquals << Types::StateOperatorOr << true;
    QTest::newRow("Y: 10 || true") << 10 << Types::ValueOperatorEquals << true << Types::ValueOperatorEquals << Types::StateOperatorOr << true;
    QTest::newRow("N: 11 || true") << 11 << Types::ValueOperatorEquals << true << Types::ValueOperatorEquals << Types::StateOperatorOr << false;
}

void TestRules::testStateEvaluator2()
{
    QFETCH(int, intValue);
    QFETCH(Types::ValueOperator, intOperator);
    QFETCH(bool, boolValue);
    QFETCH(Types::ValueOperator, boolOperator);
    QFETCH(Types::StateOperator, stateOperator);
    QFETCH(bool, shouldMatch);

    StateDescriptor descriptor1(mockIntStateId, m_mockDeviceId, intValue, intOperator);
    StateEvaluator evaluator1(descriptor1);

    StateDescriptor descriptor2(mockBoolStateId, m_mockDeviceId, boolValue, boolOperator);
    StateEvaluator evaluator2(descriptor2);

    QList<StateEvaluator> childEvaluators;
    childEvaluators.append(evaluator1);
    childEvaluators.append(evaluator2);

    StateEvaluator mainEvaluator(childEvaluators);
    mainEvaluator.setOperatorType(stateOperator);

    QVERIFY2(mainEvaluator.evaluate() == shouldMatch, shouldMatch ? "State should match" : "State shouldn't match");
}

void TestRules::enableDisableRule()
{
    // Add a rule
    QVariantMap addRuleParams;
    QVariantList events;
    QVariantMap event1;
    event1.insert("eventTypeId", mockEvent1Id);
    event1.insert("deviceId", m_mockDeviceId);
    events.append(event1);
    addRuleParams.insert("eventDescriptorList", events);
    addRuleParams.insert("name", "TestRule");

    QVariantList actions;
    QVariantMap action;
    action.insert("actionTypeId", mockActionIdNoParams);
    action.insert("deviceId", m_mockDeviceId);
    actions.append(action);
    addRuleParams.insert("actions", actions);
    QVariant response = injectAndWait("Rules.AddRule", addRuleParams);
    verifyRuleError(response);
    RuleId id = RuleId(response.toMap().value("params").toMap().value("ruleId").toString());

    // Trigger an event
    QNetworkAccessManager nam;
    QSignalSpy spy(&nam, SIGNAL(finished(QNetworkReply*)));

    // trigger event in mock device
    QNetworkRequest request(QUrl(QString("http://localhost:%1/generateevent?eventtypeid=%2").arg(m_mockDevice1Port).arg(mockEvent1Id.toString())));
    QNetworkReply *reply = nam.get(request);
    spy.wait();
    QCOMPARE(spy.count(), 1);
    reply->deleteLater();

    verifyRuleExecuted(mockActionIdNoParams);

    cleanupMockHistory();

    // Now disable the rule
    QVariantMap disableParams;
    disableParams.insert("ruleId", id.toString());
    response = injectAndWait("Rules.DisableRule", disableParams);
    verifyRuleError(response);


    // trigger event in mock device
    spy.clear();
    request = QNetworkRequest(QUrl(QString("http://localhost:%1/generateevent?eventtypeid=%2").arg(m_mockDevice1Port).arg(mockEvent1Id.toString())));
    reply = nam.get(request);
    spy.wait();
    QCOMPARE(spy.count(), 1);
    reply->deleteLater();

    verifyRuleNotExecuted();

    cleanupMockHistory();

    // Now enable the rule again
    response = injectAndWait("Rules.EnableRule", disableParams);
    verifyRuleError(response);


    // trigger event in mock device
    spy.clear();
    request = QNetworkRequest(QUrl(QString("http://localhost:%1/generateevent?eventtypeid=%2").arg(m_mockDevice1Port).arg(mockEvent1Id.toString())));
    reply = nam.get(request);
    spy.wait();
    QCOMPARE(spy.count(), 1);
    reply->deleteLater();

    verifyRuleExecuted(mockActionIdNoParams);
}

#include "testrules.moc"
QTEST_MAIN(TestRules)<|MERGE_RESOLUTION|>--- conflicted
+++ resolved
@@ -197,13 +197,8 @@
     QTest::newRow("valid rule. disabled, 1 Action, 1 invalid Exit Action, 1 StateEvaluator, name") << false << validActionNoParams << invalidExitAction << QVariantMap() << QVariantList() << validStateEvaluator << RuleEngine::RuleErrorActionTypeNotFound << false << "TestRule";
     QTest::newRow("invalid rule. 1 Action, 1 Exit Action, 1 EventDescriptor, 1 StateEvaluator, name") << true << validActionNoParams << validExitActionNoParams << validEventDescriptor1 << QVariantList() << validStateEvaluator << RuleEngine::RuleErrorInvalidRuleFormat << false << "TestRule";
     QTest::newRow("invalid rule. 1 Action, 1 Exit Action, eventDescriptorList, 1 StateEvaluator, name") << true << validActionNoParams << validExitActionNoParams << QVariantMap() << eventDescriptorList << validStateEvaluator << RuleEngine::RuleErrorInvalidRuleFormat << false << "TestRule";
-<<<<<<< HEAD
-
-
-=======
-
-
->>>>>>> bc31ba92
+
+
     QTest::newRow("valid rule. enabled, 1 EventDescriptor, StateEvaluator, 1 Action, name") << true << validActionNoParams << QVariantMap() << validEventDescriptor1 << QVariantList() << validStateEvaluator << RuleEngine::RuleErrorNoError << false << "TestRule";
     QTest::newRow("valid rule. diabled, 1 EventDescriptor, StateEvaluator, 1 Action, name") << false << validActionNoParams << QVariantMap() << validEventDescriptor1 << QVariantList() << validStateEvaluator << RuleEngine::RuleErrorNoError << false << "TestRule";
     QTest::newRow("valid rule. 2 EventDescriptors, 1 Action, name") << true << validActionNoParams << QVariantMap() << QVariantMap() << eventDescriptorList << validStateEvaluator << RuleEngine::RuleErrorNoError << false << "TestRule";
