/* * * * * * * * * * * * * * * * * * * * * * * * * * * * * * * * * * * * * *
 *                                                                         *
 *  Copyright (C) 2015 Simon Stürz <simon.stuerz@guh.guru>                 *
 *  Copyright (C) 2014 Michael Zanetti <michael_zanetti@gmx.net>           *
 *                                                                         *
 *  This file is part of guh.                                              *
 *                                                                         *
 *  Guh is free software: you can redistribute it and/or modify            *
 *  it under the terms of the GNU General Public License as published by   *
 *  the Free Software Foundation, version 2 of the License.                *
 *                                                                         *
 *  Guh is distributed in the hope that it will be useful,                 *
 *  but WITHOUT ANY WARRANTY; without even the implied warranty of         *
 *  MERCHANTABILITY or FITNESS FOR A PARTICULAR PURPOSE.  See the          *
 *  GNU General Public License for more details.                           *
 *                                                                         *
 *  You should have received a copy of the GNU General Public License      *
 *  along with guh. If not, see <http://www.gnu.org/licenses/>.            *
 *                                                                         *
 * * * * * * * * * * * * * * * * * * * * * * * * * * * * * * * * * * * * * */

/*!
    \class guhserver::GuhCore
    \brief The main entry point for the Guh Server and the place where all the messages are dispatched.

    \inmodule core

    GuhCore is a singleton instance and the main entry point of the Guh daemon. It is responsible to
    instantiate, set up and connect all the other components.
*/

/*! \fn void guhserver::GuhCore::eventTriggered(const Event &event);
    This signal is emitted when an \a event happend.
*/

/*! \fn void guhserver::GuhCore::deviceStateChanged(Device *device, const QUuid &stateTypeId, const QVariant &value);
    This signal is emitted when the \l{State} of a \a device changed. The \a stateTypeId parameter describes the
    \l{StateType} and the \a value parameter holds the new value.
*/

/*! \fn void guhserver::GuhCore::deviceRemoved(const DeviceId &deviceId);
    This signal is emitted when a \l{Device} with the given \a deviceId was removed.
*/

/*! \fn void guhserver::GuhCore::deviceAdded(Device *device);
    This signal is emitted when a \a device was added to the system.
*/

/*! \fn void guhserver::GuhCore::deviceChanged(Device *device);
    This signal is emitted when the \l{ParamList}{Params} of a \a device have been changed.
*/

/*! \fn void guhserver::GuhCore::actionExecuted(const ActionId &id, DeviceManager::DeviceError status);
    This signal is emitted when the \l{Action} with the given \a id is finished.
    The \a status of the \l{Action} execution will be described as \l{DeviceManager::DeviceError}{DeviceError}.
*/

/*! \fn void guhserver::GuhCore::devicesDiscovered(const DeviceClassId &deviceClassId, const QList<DeviceDescriptor> deviceDescriptors);
    This signal is emitted when the discovery of a \a deviceClassId is finished. The \a deviceDescriptors parameter describes the
    list of \l{DeviceDescriptor}{DeviceDescriptors} of all discovered \l{Device}{Devices}.
    \sa DeviceManager::discoverDevices()
*/

/*! \fn void guhserver::GuhCore::deviceSetupFinished(Device *device, DeviceManager::DeviceError status);
    This signal is emitted when the setup of a \a device is finished. The \a status parameter describes the
    \l{DeviceManager::DeviceError}{DeviceError} that occurred.
*/

/*! \fn void guhserver::GuhCore::deviceReconfigurationFinished(Device *device, DeviceManager::DeviceError status);
    This signal is emitted when the edit request of a \a device is finished. The \a status of the edit request will be
    described as \l{DeviceManager::DeviceError}{DeviceError}.
*/

/*! \fn void guhserver::GuhCore::pairingFinished(const PairingTransactionId &pairingTransactionId, DeviceManager::DeviceError status, const DeviceId &deviceId);
    The DeviceManager will emit a this Signal when the pairing of a \l{Device} with the \a deviceId and \a pairingTransactionId is finished.
    The \a status of the pairing will be described as \l{DeviceManager::DeviceError}{DeviceError}.
*/

/*! \fn void guhserver::GuhCore::ruleRemoved(const RuleId &ruleId);
    This signal is emitted when a \l{Rule} with the given \a ruleId was removed.
*/

/*! \fn void guhserver::GuhCore::ruleAdded(const Rule &rule);
    This signal is emitted when a \a rule was added to the system.
*/

/*! \fn void guhserver::GuhCore::ruleConfigurationChanged(const Rule &rule);
    This signal is emitted when the configuration of \a rule changed.
*/

/*! \fn void ruleActiveChanged(const Rule &rule);
    This signal is emitted when a \a rule changed the active state.
    A \l{Rule} is active, when all \l{State}{States} match with the \l{StateDescriptor} conditions.

    \sa Rule::active()
*/

#include "guhcore.h"
#include "loggingcategories.h"
#include "jsonrpcserver.h"
#include "ruleengine.h"

#include "devicemanager.h"
#include "plugin/device.h"

namespace guhserver {

GuhCore* GuhCore::s_instance = 0;

/*! Returns a pointer to the single \l{GuhCore} instance. */
GuhCore *GuhCore::instance()
{
    if (!s_instance) {
        s_instance = new GuhCore();
    }
    return s_instance;
}

/*! Destructor of the \l{GuhCore}. */
GuhCore::~GuhCore()
{
    m_logger->logSystemEvent(m_timeManager->currentDateTime(), false);
}

/*! Destroyes the \l{GuhCore} instance. */
void GuhCore::destroy()
{
    if (s_instance)
        delete s_instance;

    s_instance = 0;
}

/*! Removes a configured \l{Device} with the given \a deviceId and \a removePolicyList. */
QPair<DeviceManager::DeviceError, QList<RuleId> > GuhCore::removeConfiguredDevice(const DeviceId &deviceId, const QHash<RuleId, RuleEngine::RemovePolicy> &removePolicyList)
{
    // Check if this is a child device
    Device *device = m_deviceManager->findConfiguredDevice(deviceId);

    if (!device)
        return QPair<DeviceManager::DeviceError, QList<RuleId> > (DeviceManager::DeviceErrorDeviceNotFound, QList<RuleId>());

    if (!device->parentId().isNull()) {
        qCWarning(dcDeviceManager) << "The device is a child of" << device->parentId().toString() << ". Please remove the parent device.";
        return QPair<DeviceManager::DeviceError, QList<RuleId> > (DeviceManager::DeviceErrorDeviceIsChild, QList<RuleId>());
    }

    // Check if this device has child devices
    QList<Device *> devicesToRemove;
    devicesToRemove.append(device);
    QList<Device *> childDevices = m_deviceManager->findChildDevices(device);
    if (!childDevices.isEmpty()) {
        foreach (Device *child, childDevices) {
            devicesToRemove.append(child);
        }
    }

    // check devices
    QList<RuleId> offendingRules;
    qCDebug(dcDeviceManager) << "Devices to remove:";
    foreach (Device *d, devicesToRemove) {
        qCDebug(dcDeviceManager) << " -> " << d->name() << d->id().toString();

        // Check if device is in a rule
        foreach (const RuleId &ruleId, m_ruleEngine->findRules(d->id())) {
            qCDebug(dcDeviceManager) << "      -> in rule:" << ruleId.toString();
            if (!offendingRules.contains(ruleId)) {
                offendingRules.append(ruleId);
            }
        }
    }

    // check each offending rule if there is a corresponding remove policy
    QHash<RuleId, RuleEngine::RemovePolicy> toBeChanged;
    QList<RuleId> unhandledRules;
    foreach (const RuleId &ruleId, offendingRules) {
        bool found = false;
        foreach (const RuleId &policyRuleId, removePolicyList.keys()) {
            if (ruleId == policyRuleId) {
                found = true;
                toBeChanged.insert(ruleId, removePolicyList.value(ruleId));
                break;
            }
        }
        if (!found)
            unhandledRules.append(ruleId);

    }

    if (!unhandledRules.isEmpty()) {
        qCWarning(dcDeviceManager) << "There are unhandled rules which depend on this device:\n" << unhandledRules;
        return QPair<DeviceManager::DeviceError, QList<RuleId> > (DeviceManager::DeviceErrorDeviceInRule, unhandledRules);
    }

    // Update the rules...
    foreach (const RuleId &ruleId, toBeChanged.keys()) {
        if (toBeChanged.value(ruleId) == RuleEngine::RemovePolicyCascade) {
            m_ruleEngine->removeRule(ruleId);
        } else if (toBeChanged.value(ruleId) == RuleEngine::RemovePolicyUpdate){
            foreach (Device *d, devicesToRemove) {
                m_ruleEngine->removeDeviceFromRule(ruleId, d->id());
            }
        }
    }

    // remove the child devices
    foreach (Device *d, childDevices) {
        DeviceManager::DeviceError removeError = m_deviceManager->removeConfiguredDevice(d->id());
        if (removeError == DeviceManager::DeviceErrorNoError) {
            m_logger->removeDeviceLogs(d->id());
        }
    }

    // delete the devices
    DeviceManager::DeviceError removeError = m_deviceManager->removeConfiguredDevice(deviceId);
    if (removeError == DeviceManager::DeviceErrorNoError) {
        m_logger->removeDeviceLogs(deviceId);
    }

    return QPair<DeviceManager::DeviceError, QList<RuleId> > (DeviceManager::DeviceErrorNoError, QList<RuleId>());
}


/*! Removes a configured \l{Device} with the given \a deviceId and \a removePolicy. */
DeviceManager::DeviceError GuhCore::removeConfiguredDevice(const DeviceId &deviceId, const RuleEngine::RemovePolicy &removePolicy)
{
    // Check if this is a child device
    Device *device = m_deviceManager->findConfiguredDevice(deviceId);

    if (!device)
        return DeviceManager::DeviceErrorDeviceNotFound;

    if (!device->parentId().isNull()) {
        qCWarning(dcDeviceManager) << "The device is a child of" << device->parentId().toString() << ". Please remove the parent device.";
        return DeviceManager::DeviceErrorDeviceIsChild;
    }

    // Check if this device has child devices
    QList<Device *> devicesToRemove;
    devicesToRemove.append(device);
    QList<Device *> childDevices = m_deviceManager->findChildDevices(device);
    if (!childDevices.isEmpty()) {
        foreach (Device *child, childDevices) {
            devicesToRemove.append(child);
        }
    }

    // check devices
    QList<RuleId> offendingRules;
    qCDebug(dcDeviceManager) << "Devices to remove:";
    foreach (Device *d, devicesToRemove) {
        qCDebug(dcDeviceManager) << " -> " << d->name() << d->id().toString();

        // Check if device is in a rule
        foreach (const RuleId &ruleId, m_ruleEngine->findRules(d->id())) {
            qCDebug(dcDeviceManager) << "      -> in rule:" << ruleId.toString();
            if (!offendingRules.contains(ruleId)) {
                offendingRules.append(ruleId);
            }
        }
    }

    // apply removepolicy for foreach rule
    foreach (const RuleId &ruleId, offendingRules) {
        if (removePolicy == RuleEngine::RemovePolicyCascade) {
            m_ruleEngine->removeRule(ruleId);
        } else if (removePolicy == RuleEngine::RemovePolicyUpdate){
            foreach (Device *d, devicesToRemove) {
                m_ruleEngine->removeDeviceFromRule(ruleId, d->id());
            }
        }
    }

    // remove the child devices
    foreach (Device *d, childDevices) {
        DeviceManager::DeviceError removeError = m_deviceManager->removeConfiguredDevice(d->id());
        if (removeError == DeviceManager::DeviceErrorNoError) {
            m_logger->removeDeviceLogs(d->id());
        }
    }

    // delete the devices
    DeviceManager::DeviceError removeError = m_deviceManager->removeConfiguredDevice(deviceId);
    if (removeError == DeviceManager::DeviceErrorNoError) {
        m_logger->removeDeviceLogs(deviceId);
    }

    return removeError;
}

/*! Calls the metheod DeviceManager::executeAction(\a action).
 *  \sa DeviceManager::executeAction(), */
DeviceManager::DeviceError GuhCore::executeAction(const Action &action)
{
    DeviceManager::DeviceError ret = m_deviceManager->executeAction(action);
    if (ret == DeviceManager::DeviceErrorNoError) {
        m_logger->logAction(action);
    } else if (ret == DeviceManager::DeviceErrorAsync) {
        m_pendingActions.insert(action.id(), action);
    } else {
        m_logger->logAction(action, Logging::LoggingLevelAlert, ret);
    }
    return ret;
}

/*! Execute the given \a ruleActions. */
void GuhCore::executeRuleActions(const QList<RuleAction> ruleActions)
{
    foreach (const RuleAction &ruleAction, ruleActions) {
        Action action = ruleAction.toAction();
        qCDebug(dcRuleEngine) << "executing action" << ruleAction.actionTypeId() << action.params();
        DeviceManager::DeviceError status = executeAction(action);
        switch(status) {
        case DeviceManager::DeviceErrorNoError:
            break;
        case DeviceManager::DeviceErrorSetupFailed:
            qCWarning(dcRuleEngine) << "Error executing action. Device setup failed.";
            break;
        case DeviceManager::DeviceErrorAsync:
            qCDebug(dcRuleEngine) << "Executing asynchronous action.";
            break;
        case DeviceManager::DeviceErrorInvalidParameter:
            qCWarning(dcRuleEngine) << "Error executing action. Invalid action parameter.";
            break;
        default:
            qCWarning(dcRuleEngine) << "Error executing action:" << status;
        }

//        if (status != DeviceManager::DeviceErrorAsync)
//            m_logger->logAction(action, status == DeviceManager::DeviceErrorNoError ? Logging::LoggingLevelInfo : Logging::LoggingLevelAlert, status);
    }
}

/*! Calls the metheod RuleEngine::removeRule(\a id).
 *  \sa RuleEngine, */
RuleEngine::RuleError GuhCore::removeRule(const RuleId &id)
{
    RuleEngine::RuleError removeError = m_ruleEngine->removeRule(id);
    if (removeError == RuleEngine::RuleErrorNoError)
        m_logger->removeRuleLogs(id);

    return removeError;
}

GuhConfiguration *GuhCore::configuration() const
{
    return m_configuration;
}

/*! Returns a pointer to the \l{DeviceManager} instance owned by GuhCore.*/
DeviceManager *GuhCore::deviceManager() const
{
    return m_deviceManager;
}

/*! Returns a pointer to the \l{RuleEngine} instance owned by GuhCore.*/
RuleEngine *GuhCore::ruleEngine() const
{
    return m_ruleEngine;
}

/*! Returns a pointer to the \l{TimeManager} instance owned by GuhCore.*/
TimeManager *GuhCore::timeManager() const
{
    return m_timeManager;
}

WebServer *GuhCore::webServer() const
{
    return m_webServer;
}

/*! Returns a pointer to the \l{WebSocketServer} instance owned by GuhCore.*/
WebSocketServer *GuhCore::webSocketServer() const
{
    return m_webSocketServer;
}

CloudManager *GuhCore::cloudManager() const
{
    return m_cloudManager;
}

ServerManager *GuhCore::serverManager() const
{
    return m_serverManager;
}

<<<<<<< HEAD
QStringList GuhCore::getAvailableLanguages()
{
    // TODO: parse available translation files
    return QStringList() << "en_US" << "de_DE";
=======
BluetoothServer *GuhCore::bluetoothServer() const
{
    return m_bluetoothServer;
>>>>>>> 9b22c45d
}

#ifdef TESTING_ENABLED
MockTcpServer *GuhCore::tcpServer() const
{
    return m_tcpServer;
}
#else
TcpServer *GuhCore::tcpServer() const
{
    return m_tcpServer;
}
#endif

/*! Constructs GuhCore with the given \a parent. This is private.
    Use \l{GuhCore::instance()} to access the single instance.*/
GuhCore::GuhCore(QObject *parent) :
    QObject(parent)
{
    qCDebug(dcApplication()) << "Loading guh configurations" << GuhSettings(GuhSettings::SettingsRoleGlobal).fileName();
    m_configuration = new GuhConfiguration(this);

    qCDebug(dcApplication()) << "Creating Time Manager";
    m_timeManager = new TimeManager(m_configuration->timeZone(), this);

    qCDebug(dcApplication) << "Creating Log Engine";
    m_logger = new LogEngine(this);

    qCDebug(dcApplication) << "Creating Cloud Manager";
    m_cloudManager = new CloudManager(m_configuration->cloudEnabled(), m_configuration->cloudAuthenticationServer(), m_configuration->cloudProxyServer(), this);

    qCDebug(dcApplication) << "Creating Device Manager";
    m_deviceManager = new DeviceManager(m_configuration->locale(), this);

    qCDebug(dcApplication) << "Creating Rule Engine";
    m_ruleEngine = new RuleEngine(this);

    qCDebug(dcApplication) << "Creating Server Manager";
    m_serverManager = new ServerManager(this);

#ifdef TESTING_ENABLED
    m_tcpServer = new MockTcpServer(this);
#else
    m_tcpServer = new TcpServer(m_configuration->tcpServerAddress(), m_configuration->tcpServerPort(), this);
#endif

    m_webSocketServer = new WebSocketServer(m_configuration->webSocketAddress(), m_configuration->webSocketPort(), m_configuration->sslEnabled(), this);

    m_bluetoothServer = new BluetoothServer(this);

    // Register transport interface in the JSON RPC server
    m_serverManager->jsonServer()->registerTransportInterface(m_tcpServer);
    m_serverManager->jsonServer()->registerTransportInterface(m_webSocketServer);
    m_serverManager->jsonServer()->registerTransportInterface(m_cloudManager);
    m_serverManager->jsonServer()->registerTransportInterface(m_bluetoothServer, m_configuration->bluetoothServerEnabled());

    // Webserver setup
    m_webServer = new WebServer(m_configuration->webServerAddress(), m_configuration->webServerPort(), m_configuration->webServerPublicFolder(), this);
    m_serverManager->restServer()->registerWebserver(m_webServer);


    // Connect the configuration changes
    connect(m_configuration, &GuhConfiguration::cloudEnabledChanged, m_cloudManager, &CloudManager::onCloudEnabledChanged);
    connect(m_configuration, &GuhConfiguration::cloudProxyServerChanged, m_cloudManager, &CloudManager::onProxyServerUrlChanged);
    connect(m_configuration, &GuhConfiguration::cloudAuthenticationServerChanged, m_cloudManager, &CloudManager::onAuthenticationServerUrlChanged);

    connect(m_configuration, &GuhConfiguration::localeChanged, this, &GuhCore::onLocaleChanged);

    connect(m_deviceManager, &DeviceManager::eventTriggered, this, &GuhCore::gotEvent);
    connect(m_deviceManager, &DeviceManager::deviceStateChanged, this, &GuhCore::deviceStateChanged);
    connect(m_deviceManager, &DeviceManager::deviceAdded, this, &GuhCore::deviceAdded);
    connect(m_deviceManager, &DeviceManager::deviceChanged, this, &GuhCore::deviceChanged);
    connect(m_deviceManager, &DeviceManager::deviceRemoved, this, &GuhCore::deviceRemoved);
    connect(m_deviceManager, &DeviceManager::actionExecutionFinished, this, &GuhCore::actionExecutionFinished);
    connect(m_deviceManager, &DeviceManager::devicesDiscovered, this, &GuhCore::devicesDiscovered);
    connect(m_deviceManager, &DeviceManager::deviceSetupFinished, this, &GuhCore::deviceSetupFinished);
    connect(m_deviceManager, &DeviceManager::deviceReconfigurationFinished, this, &GuhCore::deviceReconfigurationFinished);
    connect(m_deviceManager, &DeviceManager::pairingFinished, this, &GuhCore::pairingFinished);

    connect(m_ruleEngine, &RuleEngine::ruleAdded, this, &GuhCore::ruleAdded);
    connect(m_ruleEngine, &RuleEngine::ruleRemoved, this, &GuhCore::ruleRemoved);
    connect(m_ruleEngine, &RuleEngine::ruleConfigurationChanged, this, &GuhCore::ruleConfigurationChanged);

    connect(m_timeManager, &TimeManager::dateTimeChanged, this, &GuhCore::onDateTimeChanged);
    connect(m_timeManager, &TimeManager::tick, m_deviceManager, &DeviceManager::timeTick);

    m_logger->logSystemEvent(m_timeManager->currentDateTime(), true);
}

/*! Connected to the DeviceManager's emitEvent signal. Events received in
    here will be evaluated by the \l{RuleEngine} and the according \l{RuleAction}{RuleActions} are executed.*/
void GuhCore::gotEvent(const Event &event)
{
    m_logger->logEvent(event);
    emit eventTriggered(event);

    QList<RuleAction> actions;
    QList<RuleAction> eventBasedActions;
    foreach (const Rule &rule, m_ruleEngine->evaluateEvent(event)) {
        // Event based
        if (rule.eventDescriptors().count() > 0) {
            m_logger->logRuleTriggered(rule);
            // check if we have an event based action or a normal action
            foreach (const RuleAction &action, rule.actions()) {
                if (action.isEventBased()) {
                    eventBasedActions.append(action);
                } else {
                    actions.append(action);
                }
            }
        } else {
            // State based rule
            m_logger->logRuleActiveChanged(rule);
            emit ruleActiveChanged(rule);
            if (rule.active()) {
                actions.append(rule.actions());
            } else {
                actions.append(rule.exitActions());
            }
        }
    }

    // Set action params, depending on the event value
    foreach (RuleAction ruleAction, eventBasedActions) {
        RuleActionParamList newParams;
        foreach (RuleActionParam ruleActionParam, ruleAction.ruleActionParams()) {
            // if this event param should be taken over in this action
            if (event.eventTypeId() == ruleActionParam.eventTypeId()) {
                QVariant eventValue = event.params().first().value();

                // TODO: get param names...when an event has more than one parameter

                // TODO: limits / scale calculation -> actionValue = eventValue * x
                //       something like a EventParamDescriptor

                ruleActionParam.setValue(eventValue);
                qCDebug(dcRuleEngine) << "take over event param value" << ruleActionParam.value();
            }
            newParams.append(ruleActionParam);
        }
        ruleAction.setRuleActionParams(newParams);
        actions.append(ruleAction);
    }

    executeRuleActions(actions);
}

void GuhCore::onDateTimeChanged(const QDateTime &dateTime)
{
    QList<RuleAction> actions;
    foreach (const Rule &rule, m_ruleEngine->evaluateTime(dateTime)) {
        // TimeEvent based
        if (!rule.timeDescriptor().timeEventItems().isEmpty()) {
            m_logger->logRuleTriggered(rule);
            foreach (const RuleAction &action, rule.actions()) {
                actions.append(action);
            }
        } else {
            // Calendar based rule
            m_logger->logRuleActiveChanged(rule);
            emit ruleActiveChanged(rule);
            if (rule.active()) {
                actions.append(rule.actions());
            } else {
                actions.append(rule.exitActions());
            }
        }
    }
    executeRuleActions(actions);
}

void GuhCore::onLocaleChanged()
{
    m_deviceManager->setLocale(m_configuration->locale());
}

/*! Return the instance of the log engine */
LogEngine* GuhCore::logEngine() const
{
    return m_logger;
}

/*! Returns the pointer to the \l{JsonRPCServer} of this instance. */
JsonRPCServer *GuhCore::jsonRPCServer() const
{
    return m_serverManager->jsonServer();
}

/*! Returns the pointer to the \l{RestServer} of this instance. */
RestServer *GuhCore::restServer() const
{
    return m_serverManager->restServer();
}

void GuhCore::actionExecutionFinished(const ActionId &id, DeviceManager::DeviceError status)
{
    emit actionExecuted(id, status);
    Action action = m_pendingActions.take(id);
    m_logger->logAction(action, status == DeviceManager::DeviceErrorNoError ? Logging::LoggingLevelInfo : Logging::LoggingLevelAlert, status);
}

}<|MERGE_RESOLUTION|>--- conflicted
+++ resolved
@@ -386,16 +386,14 @@
     return m_serverManager;
 }
 
-<<<<<<< HEAD
 QStringList GuhCore::getAvailableLanguages()
 {
     // TODO: parse available translation files
     return QStringList() << "en_US" << "de_DE";
-=======
+}
 BluetoothServer *GuhCore::bluetoothServer() const
 {
     return m_bluetoothServer;
->>>>>>> 9b22c45d
 }
 
 #ifdef TESTING_ENABLED
