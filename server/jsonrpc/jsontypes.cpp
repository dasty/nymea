/* * * * * * * * * * * * * * * * * * * * * * * * * * * * * * * * * * * * * *
 *                                                                         *
 *  Copyright (C) 2015 Simon Stürz <simon.stuerz@guh.guru>                 *
 *  Copyright (C) 2014 Michael Zanetti <michael_zanetti@gmx.net>           *
 *                                                                         *
 *  This file is part of guh.                                              *
 *                                                                         *
 *  Guh is free software: you can redistribute it and/or modify            *
 *  it under the terms of the GNU General Public License as published by   *
 *  the Free Software Foundation, version 2 of the License.                *
 *                                                                         *
 *  Guh is distributed in the hope that it will be useful,                 *
 *  but WITHOUT ANY WARRANTY; without even the implied warranty of         *
 *  MERCHANTABILITY or FITNESS FOR A PARTICULAR PURPOSE.  See the          *
 *  GNU General Public License for more details.                           *
 *                                                                         *
 *  You should have received a copy of the GNU General Public License      *
 *  along with guh. If not, see <http://www.gnu.org/licenses/>.            *
 *                                                                         *
 * * * * * * * * * * * * * * * * * * * * * * * * * * * * * * * * * * * * * */

/*!
    \class guhserver::JsonTypes
    \brief This class represents the types for the JSON-RPC API.

    \ingroup json
    \inmodule core

    This class represents all JSON-RPC API types and allowes to transform Json
    objects into c++ objects and vers visa.

*/

/*! \enum guhserver::JsonTypes::BasicType

    This enum type specifies the basic types of a JSON RPC API.

    \value Uuid
    \value String
    \value Int
    \value Uint
    \value Double
    \value Bool
    \value Variant
    \value Color
    \value Time
    \value Object
*/

#include "jsontypes.h"

#include "plugin/device.h"
#include "devicemanager.h"
#include "guhcore.h"
#include "ruleengine.h"
#include "loggingcategories.h"

#include <QStringList>
#include <QJsonDocument>
#include <QDebug>
#include <QMetaEnum>

namespace guhserver {

bool JsonTypes::s_initialized = false;
QString JsonTypes::s_lastError;

QVariantList JsonTypes::s_basicType;
QVariantList JsonTypes::s_basicTag;
QVariantList JsonTypes::s_deviceIcon;
QVariantList JsonTypes::s_stateOperator;
QVariantList JsonTypes::s_valueOperator;
QVariantList JsonTypes::s_inputType;
QVariantList JsonTypes::s_unit;
QVariantList JsonTypes::s_createMethod;
QVariantList JsonTypes::s_setupMethod;
QVariantList JsonTypes::s_removePolicy;
QVariantList JsonTypes::s_deviceError;
QVariantList JsonTypes::s_ruleError;
QVariantList JsonTypes::s_loggingError;
QVariantList JsonTypes::s_loggingSource;
QVariantList JsonTypes::s_loggingLevel;
QVariantList JsonTypes::s_loggingEventType;
QVariantList JsonTypes::s_repeatingMode;
QVariantList JsonTypes::s_cloudConnectionError;

QVariantMap JsonTypes::s_paramType;
QVariantMap JsonTypes::s_param;
QVariantMap JsonTypes::s_ruleAction;
QVariantMap JsonTypes::s_ruleActionParam;
QVariantMap JsonTypes::s_paramDescriptor;
QVariantMap JsonTypes::s_stateType;
QVariantMap JsonTypes::s_state;
QVariantMap JsonTypes::s_stateDescriptor;
QVariantMap JsonTypes::s_stateEvaluator;
QVariantMap JsonTypes::s_eventType;
QVariantMap JsonTypes::s_event;
QVariantMap JsonTypes::s_eventDescriptor;
QVariantMap JsonTypes::s_actionType;
QVariantMap JsonTypes::s_action;
QVariantMap JsonTypes::s_plugin;
QVariantMap JsonTypes::s_vendor;
QVariantMap JsonTypes::s_deviceClass;
QVariantMap JsonTypes::s_device;
QVariantMap JsonTypes::s_deviceDescriptor;
QVariantMap JsonTypes::s_rule;
QVariantMap JsonTypes::s_ruleDescription;
QVariantMap JsonTypes::s_logEntry;
QVariantMap JsonTypes::s_timeDescriptor;
QVariantMap JsonTypes::s_calendarItem;
QVariantMap JsonTypes::s_timeEventItem;
QVariantMap JsonTypes::s_repeatingOption;

void JsonTypes::init()
{
    // BasicTypes
    s_basicType = enumToStrings(JsonTypes::staticMetaObject, "BasicType");
    s_stateOperator = enumToStrings(Types::staticMetaObject, "StateOperator");
    s_valueOperator = enumToStrings(Types::staticMetaObject, "ValueOperator");
    s_inputType = enumToStrings(Types::staticMetaObject, "InputType");
    s_unit = enumToStrings(Types::staticMetaObject, "Unit");
    s_createMethod = enumToStrings(DeviceClass::staticMetaObject, "CreateMethod");
    s_setupMethod = enumToStrings(DeviceClass::staticMetaObject, "SetupMethod");
    s_basicTag = enumToStrings(DeviceClass::staticMetaObject, "BasicTag");
    s_deviceIcon = enumToStrings(DeviceClass::staticMetaObject, "DeviceIcon");
    s_removePolicy = enumToStrings(RuleEngine::staticMetaObject, "RemovePolicy");
    s_deviceError = enumToStrings(DeviceManager::staticMetaObject, "DeviceError");
    s_ruleError = enumToStrings(RuleEngine::staticMetaObject, "RuleError");
    s_loggingError = enumToStrings(Logging::staticMetaObject, "LoggingError");
    s_loggingSource = enumToStrings(Logging::staticMetaObject, "LoggingSource");
    s_loggingLevel = enumToStrings(Logging::staticMetaObject, "LoggingLevel");
    s_loggingEventType = enumToStrings(Logging::staticMetaObject, "LoggingEventType");
    s_repeatingMode = enumToStrings(RepeatingOption::staticMetaObject, "RepeatingMode");
    s_cloudConnectionError = enumToStrings(CloudConnection::staticMetaObject, "CloudConnectionError");

    // ParamType
    s_paramType.insert("name", basicTypeToString(String));
    s_paramType.insert("type", basicTypeRef());
    s_paramType.insert("index", basicTypeToString(Int));
    s_paramType.insert("o:defaultValue", basicTypeToString(Variant));
    s_paramType.insert("o:minValue", basicTypeToString(Variant));
    s_paramType.insert("o:maxValue", basicTypeToString(Variant));
    s_paramType.insert("o:allowedValues", QVariantList() << basicTypeToString(Variant));
    s_paramType.insert("o:inputType", inputTypeRef());
    s_paramType.insert("o:unit", unitRef());
    s_paramType.insert("o:readOnly", basicTypeToString(Bool));

    // Param
    s_param.insert("name", basicTypeToString(String));
    s_param.insert("value", basicTypeRef());

    // RuleAction
    s_ruleAction.insert("actionTypeId", basicTypeToString(Uuid));
    s_ruleAction.insert("deviceId", basicTypeToString(Uuid));
    s_ruleAction.insert("o:ruleActionParams", QVariantList() << ruleActionParamRef());

    // RuleActionParam
    s_ruleActionParam.insert("name", basicTypeToString(String));
    s_ruleActionParam.insert("o:value", basicTypeRef());
    s_ruleActionParam.insert("o:eventTypeId", basicTypeToString(Uuid));
    s_ruleActionParam.insert("o:eventParamName", basicTypeToString(String));

    // ParamDescriptor
    s_paramDescriptor.insert("name", basicTypeToString(String));
    s_paramDescriptor.insert("value", basicTypeRef());
    s_paramDescriptor.insert("operator", valueOperatorRef());

    // StateType
    s_stateType.insert("id", basicTypeToString(Uuid));
    s_stateType.insert("name", basicTypeToString(String));
    s_stateType.insert("type", basicTypeRef());
    s_stateType.insert("index", basicTypeToString(Int));
    s_stateType.insert("defaultValue", basicTypeToString(Variant));
    s_stateType.insert("o:unit", unitRef());
    s_stateType.insert("o:ruleRelevant", basicTypeToString(Bool));
    s_stateType.insert("o:graphRelevant", basicTypeToString(Bool));
    s_stateType.insert("o:minValue", basicTypeToString(Variant));
    s_stateType.insert("o:maxValue", basicTypeToString(Variant));
    s_stateType.insert("o:possibleValues", QVariantList() << basicTypeToString(Variant));

    // State
    s_state.insert("stateTypeId", basicTypeToString(Uuid));
    s_state.insert("deviceId", basicTypeToString(Uuid));
    s_state.insert("value", basicTypeToString(Variant));

    // StateDescriptor
    s_stateDescriptor.insert("stateTypeId", basicTypeToString(Uuid));
    s_stateDescriptor.insert("deviceId", basicTypeToString(Uuid));
    s_stateDescriptor.insert("value", basicTypeToString(Variant));
    s_stateDescriptor.insert("operator", valueOperatorRef());

    // StateEvaluator
    s_stateEvaluator.insert("o:stateDescriptor", stateDescriptorRef());
    s_stateEvaluator.insert("o:childEvaluators", QVariantList() << stateEvaluatorRef());
    s_stateEvaluator.insert("o:operator", stateOperatorRef());

    // EventType
    s_eventType.insert("id", basicTypeToString(Uuid));
    s_eventType.insert("name", basicTypeToString(String));
    s_eventType.insert("index", basicTypeToString(Int));
    s_eventType.insert("paramTypes", QVariantList() << paramTypeRef());
    s_eventType.insert("o:ruleRelevant", basicTypeToString(Bool));
    s_eventType.insert("o:graphRelevant", basicTypeToString(Bool));

    // Event
    s_event.insert("eventTypeId", basicTypeToString(Uuid));
    s_event.insert("deviceId", basicTypeToString(Uuid));
    s_event.insert("o:params", QVariantList() << paramRef());

    // EventDescriptor
    s_eventDescriptor.insert("eventTypeId", basicTypeToString(Uuid));
    s_eventDescriptor.insert("deviceId", basicTypeToString(Uuid));
    s_eventDescriptor.insert("o:paramDescriptors", QVariantList() << paramDescriptorRef());

    // ActionType
    s_actionType.insert("id", basicTypeToString(Uuid));
    s_actionType.insert("name", basicTypeToString(Uuid));
    s_actionType.insert("index", basicTypeToString(Int));
    s_actionType.insert("paramTypes", QVariantList() << paramTypeRef());

    // Action
    s_action.insert("actionTypeId", basicTypeToString(Uuid));
    s_action.insert("deviceId", basicTypeToString(Uuid));
    s_action.insert("o:params", QVariantList() << paramRef());

    // Pugin
    s_plugin.insert("id", basicTypeToString(Uuid));
    s_plugin.insert("name", basicTypeToString(String));
    s_plugin.insert("params", QVariantList() << paramRef());

    // Vendor
    s_vendor.insert("id", basicTypeToString(Uuid));
    s_vendor.insert("name", basicTypeToString(String));

    // DeviceClass
    s_deviceClass.insert("id", basicTypeToString(Uuid));
    s_deviceClass.insert("vendorId", basicTypeToString(Uuid));
    s_deviceClass.insert("pluginId", basicTypeToString(Uuid));
    s_deviceClass.insert("name", basicTypeToString(String));
    s_deviceClass.insert("deviceIcon", deviceIconRef());
    s_deviceClass.insert("basicTags", QVariantList() << basicTagRef());
    s_deviceClass.insert("setupMethod", setupMethodRef());
    s_deviceClass.insert("createMethods", QVariantList() << createMethodRef());
    s_deviceClass.insert("o:criticalStateTypeId", basicTypeToString(Uuid));
    s_deviceClass.insert("o:primaryStateTypeId", basicTypeToString(Uuid));
    s_deviceClass.insert("o:primaryActionTypeId", basicTypeToString(Uuid));
    s_deviceClass.insert("stateTypes", QVariantList() << stateTypeRef());
    s_deviceClass.insert("eventTypes", QVariantList() << eventTypeRef());
    s_deviceClass.insert("actionTypes", QVariantList() << actionTypeRef());
    s_deviceClass.insert("paramTypes", QVariantList() << paramTypeRef());
    s_deviceClass.insert("discoveryParamTypes", QVariantList() << paramTypeRef());

    // Device
    s_device.insert("id", basicTypeToString(Uuid));
    s_device.insert("deviceClassId", basicTypeToString(Uuid));
    s_device.insert("name", basicTypeToString(String));
    s_device.insert("params", QVariantList() << paramRef());
    QVariantMap stateValues;
    stateValues.insert("stateTypeId", basicTypeToString(Uuid));
    stateValues.insert("value", basicTypeToString(Variant));
    s_device.insert("states", QVariantList() << stateValues);
    s_device.insert("setupComplete", basicTypeToString(Bool));
    s_device.insert("o:parentId", basicTypeToString(Uuid));

    // DeviceDescription
    s_deviceDescriptor.insert("id", basicTypeToString(Uuid));
    s_deviceDescriptor.insert("title", basicTypeToString(String));
    s_deviceDescriptor.insert("description", basicTypeToString(String));

    // Rule
    s_rule.insert("id", basicTypeToString(Uuid));
    s_rule.insert("name", basicTypeToString(String));
    s_rule.insert("enabled", basicTypeToString(Bool));
    s_rule.insert("executable", basicTypeToString(Bool));
    s_rule.insert("active", basicTypeToString(Bool));
    s_rule.insert("eventDescriptors", QVariantList() << eventDescriptorRef());
    s_rule.insert("actions", QVariantList() << ruleActionRef());
    s_rule.insert("exitActions", QVariantList() << ruleActionRef());
    s_rule.insert("stateEvaluator", stateEvaluatorRef());
    s_rule.insert("timeDescriptor", timeDescriptorRef());

    // RuleDescription
    s_ruleDescription.insert("id", basicTypeToString(Uuid));
    s_ruleDescription.insert("name", basicTypeToString(String));
    s_ruleDescription.insert("enabled", basicTypeToString(Bool));
    s_ruleDescription.insert("active", basicTypeToString(Bool));
    s_ruleDescription.insert("executable", basicTypeToString(Bool));

    // LogEntry
    s_logEntry.insert("timestamp", basicTypeToString(Int));
    s_logEntry.insert("loggingLevel", loggingLevelRef());
    s_logEntry.insert("source", loggingSourceRef());
    s_logEntry.insert("o:typeId", basicTypeToString(Uuid));
    s_logEntry.insert("o:deviceId", basicTypeToString(Uuid));
    s_logEntry.insert("o:value", basicTypeToString(String));
    s_logEntry.insert("o:active", basicTypeToString(Bool));
    s_logEntry.insert("o:eventType", loggingEventTypeRef());
    s_logEntry.insert("o:errorCode", basicTypeToString(String));

    // TimeDescriptor
    s_timeDescriptor.insert("o:calendarItems", QVariantList() << calendarItemRef());
    s_timeDescriptor.insert("o:timeEventItems", QVariantList() << timeEventItemRef());

    // CalendarItem
    s_calendarItem.insert("o:datetime", basicTypeToString(QVariant::UInt));
    s_calendarItem.insert("o:startTime", basicTypeToString(QVariant::Time));
    s_calendarItem.insert("duration", basicTypeToString(QVariant::UInt));
    s_calendarItem.insert("o:repeating", repeatingOptionRef());

    // TimeEventItem
    s_timeEventItem.insert("o:datetime", basicTypeToString(QVariant::UInt));
    s_timeEventItem.insert("o:time", basicTypeToString(QVariant::Time));
    s_timeEventItem.insert("o:repeating", repeatingOptionRef());

    // RepeatingOption
    s_repeatingOption.insert("mode", repeatingModeRef());
    s_repeatingOption.insert("o:weekDays", QVariantList() << basicTypeToString(Int));
    s_repeatingOption.insert("o:monthDays", QVariantList() << basicTypeToString(Int));

    s_initialized = true;
}

QPair<bool, QString> JsonTypes::report(bool status, const QString &message)
{
    return qMakePair<bool, QString>(status, message);
}

QVariantList JsonTypes::enumToStrings(const QMetaObject &metaObject, const QString &enumName)
{
    int enumIndex = metaObject.indexOfEnumerator(enumName.toLatin1().data());
    Q_ASSERT_X(enumIndex >= 0, "JsonTypes", QString("Enumerator %1 not found in %2").arg(enumName).arg(metaObject.className()).toLocal8Bit());
    QMetaEnum metaEnum = metaObject.enumerator(enumIndex);

    QVariantList enumStrings;
    for (int i = 0; i < metaEnum.keyCount(); i++) {
        enumStrings << metaEnum.valueToKey(metaEnum.value(i));
    }
    return enumStrings;
}

/*! Returns a map containing all API types. */
QVariantMap JsonTypes::allTypes()
{
    QVariantMap allTypes;
    allTypes.insert("BasicType", basicType());
    allTypes.insert("BasicTag", basicTag());
    allTypes.insert("ParamType", paramTypeDescription());
    allTypes.insert("InputType", inputType());
    allTypes.insert("Unit", unit());
    allTypes.insert("CreateMethod", createMethod());
    allTypes.insert("SetupMethod", setupMethod());
    allTypes.insert("DeviceIcon", deviceIcon());
    allTypes.insert("ValueOperator", valueOperator());
    allTypes.insert("StateOperator", stateOperator());
    allTypes.insert("RemovePolicy", removePolicy());
    allTypes.insert("DeviceError", deviceError());
    allTypes.insert("RuleError", ruleError());
    allTypes.insert("LoggingError", loggingError());
    allTypes.insert("LoggingLevel", loggingLevel());
    allTypes.insert("LoggingSource", loggingSource());
    allTypes.insert("LoggingEventType", loggingEventType());
    allTypes.insert("RepeatingMode", repeatingMode());
    allTypes.insert("CloudConnectionError", cloudConnectionError());

    allTypes.insert("StateType", stateTypeDescription());
    allTypes.insert("StateDescriptor", stateDescriptorDescription());
    allTypes.insert("StateEvaluator", stateEvaluatorDescription());
    allTypes.insert("Event", eventDescription());
    allTypes.insert("EventType", eventTypeDescription());
    allTypes.insert("EventDescriptor", eventDescriptorDescription());
    allTypes.insert("ActionType", actionTypeDescription());
    allTypes.insert("Vendor", vendorDescription());
    allTypes.insert("DeviceClass", deviceClassDescription());
    allTypes.insert("Plugin", pluginDescription());
    allTypes.insert("Param", paramDescription());
    allTypes.insert("RuleAction", ruleActionDescription());
    allTypes.insert("RuleActionParam", ruleActionParamDescription());
    allTypes.insert("ParamDescriptor", paramDescriptorDescription());
    allTypes.insert("State", stateDescription());
    allTypes.insert("Device", deviceDescription());
    allTypes.insert("DeviceDescriptor", deviceDescriptorDescription());
    allTypes.insert("Action", actionDescription());
    allTypes.insert("Rule", ruleDescription());
    allTypes.insert("RuleDescription", ruleDescriptionDescription());
    allTypes.insert("LogEntry", logEntryDescription());
    allTypes.insert("TimeDescriptor", timeDescriptorDescription());
    allTypes.insert("CalendarItem", calendarItemDescription());
    allTypes.insert("TimeEventItem", timeEventItemDescription());
    allTypes.insert("RepeatingOption", repeatingOptionDescription());

    return allTypes;
}

/*! Returns a variant map of the given \a eventType. */
QVariantMap JsonTypes::packEventType(const EventType &eventType)
{
    QVariantMap variant;
    variant.insert("id", eventType.id());
    variant.insert("name", eventType.name());
    variant.insert("index", eventType.index());
    if (!eventType.ruleRelevant())
        variant.insert("ruleRelevant", false);

    if (eventType.graphRelevant())
        variant.insert("graphRelevant", true);

    QVariantList paramTypes;
    foreach (const ParamType &paramType, eventType.paramTypes()) {
        paramTypes.append(packParamType(paramType));
    }
    variant.insert("paramTypes", paramTypes);
    return variant;
}

/*! Returns a variant map of the given \a event. */
QVariantMap JsonTypes::packEvent(const Event &event)
{
    QVariantMap variant;
    variant.insert("eventTypeId", event.eventTypeId());
    variant.insert("deviceId", event.deviceId());
    QVariantList params;
    foreach (const Param &param, event.params()) {
        params.append(packParam(param));
    }
    variant.insert("params", params);
    return variant;
}

/*! Returns a variant map of the given \a eventDescriptor. */
QVariantMap JsonTypes::packEventDescriptor(const EventDescriptor &eventDescriptor)
{
    QVariantMap variant;
    variant.insert("eventTypeId", eventDescriptor.eventTypeId());
    variant.insert("deviceId", eventDescriptor.deviceId());
    QVariantList params;
    foreach (const ParamDescriptor &paramDescriptor, eventDescriptor.paramDescriptors()) {
        params.append(packParamDescriptor(paramDescriptor));
    }
    variant.insert("paramDescriptors", params);
    return variant;
}

/*! Returns a variant map of the given \a actionType. */
QVariantMap JsonTypes::packActionType(const ActionType &actionType)
{
    QVariantMap variantMap;
    variantMap.insert("id", actionType.id());
    variantMap.insert("name", actionType.name());
    variantMap.insert("index", actionType.index());
    QVariantList paramTypes;
    foreach (const ParamType &paramType, actionType.paramTypes()) {
        paramTypes.append(packParamType(paramType));
    }
    variantMap.insert("paramTypes", paramTypes);
    return variantMap;
}

/*! Returns a variant map of the given \a action. */
QVariantMap JsonTypes::packAction(const Action &action)
{
    QVariantMap variant;
    variant.insert("actionTypeId", action.actionTypeId());
    variant.insert("deviceId", action.deviceId());
    QVariantList params;
    foreach (const Param &param, action.params()) {
        params.append(packParam(param));
    }
    variant.insert("params", params);
    return variant;
}

/*! Returns a variant map of the given \a ruleAction. */
QVariantMap JsonTypes::packRuleAction(const RuleAction &ruleAction)
{
    QVariantMap variant;
    variant.insert("actionTypeId", ruleAction.actionTypeId());
    variant.insert("deviceId", ruleAction.deviceId());
    QVariantList params;
    foreach (const RuleActionParam &ruleActionParam, ruleAction.ruleActionParams()) {
        params.append(packRuleActionParam(ruleActionParam));
    }
    variant.insert("ruleActionParams", params);
    return variant;
}

/*! Returns a variant map of the given \a ruleActionParam. */
QVariantMap JsonTypes::packRuleActionParam(const RuleActionParam &ruleActionParam)
{
    QVariantMap variantMap;
    variantMap.insert("name", ruleActionParam.name());
    // if this ruleaction param has a valid EventTypeId, there is no value
    if (ruleActionParam.eventTypeId() != EventTypeId()) {
        variantMap.insert("eventTypeId", ruleActionParam.eventTypeId());
        variantMap.insert("eventParamName", ruleActionParam.eventParamName());
    } else {
        variantMap.insert("value", ruleActionParam.value());
    }
    return variantMap;
}

/*! Returns a variant map of the given \a state. */
QVariantMap JsonTypes::packState(const State &state)
{
    QVariantMap stateMap;
    stateMap.insert("stateTypeId", state.stateTypeId().toString());
    stateMap.insert("value", state.value());
    return stateMap;
}

/*! Returns a variant map of the given \a stateType. */
QVariantMap JsonTypes::packStateType(const StateType &stateType)
{
    QVariantMap variantMap;
    variantMap.insert("id", stateType.id());
    variantMap.insert("name", stateType.name());
    variantMap.insert("index", stateType.index());
    variantMap.insert("type", basicTypeToString(stateType.type()));
    variantMap.insert("defaultValue", stateType.defaultValue());

    if (!stateType.ruleRelevant())
        variantMap.insert("ruleRelevant", false);

    if (stateType.graphRelevant())
        variantMap.insert("graphRelevant", true);

    if (stateType.maxValue().isValid())
        variantMap.insert("maxValue", stateType.maxValue());

    if (stateType.minValue().isValid())
        variantMap.insert("minValue", stateType.minValue());

    if (!stateType.possibleValues().isEmpty())
        variantMap.insert("possibleValues", stateType.possibleValues());

    if(stateType.unit() != Types::UnitNone)
        variantMap.insert("unit", s_unit.at(stateType.unit()));

    return variantMap;
}

/*! Returns a variant map of the given \a stateDescriptor. */
QVariantMap JsonTypes::packStateDescriptor(const StateDescriptor &stateDescriptor)
{
    QVariantMap variantMap;
    variantMap.insert("stateTypeId", stateDescriptor.stateTypeId().toString());
    variantMap.insert("deviceId", stateDescriptor.deviceId().toString());
    variantMap.insert("value", stateDescriptor.stateValue());
    variantMap.insert("operator", s_valueOperator.at(stateDescriptor.operatorType()));
    return variantMap;
}

/*! Returns a variant map of the given \a stateEvaluator. */
QVariantMap JsonTypes::packStateEvaluator(const StateEvaluator &stateEvaluator)
{
    QVariantMap variantMap;
    if (stateEvaluator.stateDescriptor().isValid()) {
        variantMap.insert("stateDescriptor", packStateDescriptor(stateEvaluator.stateDescriptor()));
    }
    QVariantList childEvaluators;
    foreach (const StateEvaluator &childEvaluator, stateEvaluator.childEvaluators()) {
        childEvaluators.append(packStateEvaluator(childEvaluator));
    }

    if (!childEvaluators.isEmpty() || stateEvaluator.stateDescriptor().isValid())
        variantMap.insert("operator", s_stateOperator.at(stateEvaluator.operatorType()));

    if (childEvaluators.count() > 0) {
        variantMap.insert("childEvaluators", childEvaluators);
    }

    return variantMap;
}

/*! Returns a variant map of the given \a param. */
QVariantMap JsonTypes::packParam(const Param &param)
{
    QVariantMap variantMap;
    variantMap.insert("name", param.name());
    variantMap.insert("value", param.value());
    return variantMap;
}

/*! Returns a variant map of the given \a paramDescriptor. */
QVariantMap JsonTypes::packParamDescriptor(const ParamDescriptor &paramDescriptor)
{
    QVariantMap variantMap;
    variantMap.insert("name", paramDescriptor.name());
    variantMap.insert("value", paramDescriptor.value());
    variantMap.insert("operator", s_valueOperator.at(paramDescriptor.operatorType()));
    return variantMap;
}

/*! Returns a variant map of the given \a paramType. */
QVariantMap JsonTypes::packParamType(const ParamType &paramType)
{
    QVariantMap variantMap;
    variantMap.insert("name", paramType.name());
    variantMap.insert("type", basicTypeToString(paramType.type()));
    variantMap.insert("index", paramType.index());

    // Optional values
    if (paramType.defaultValue().isValid()) {
        variantMap.insert("defaultValue", paramType.defaultValue());
    }
    if (paramType.minValue().isValid()) {
        variantMap.insert("minValue", paramType.minValue());
    }
    if (paramType.maxValue().isValid()) {
        variantMap.insert("maxValue", paramType.maxValue());
    }
    if (!paramType.allowedValues().isEmpty()) {
        variantMap.insert("allowedValues", paramType.allowedValues());
    }
    if (paramType.inputType() != Types::InputTypeNone) {
        variantMap.insert("inputType", s_inputType.at(paramType.inputType()));
    }
    if (paramType.unit() != Types::UnitNone) {
        variantMap.insert("unit", s_unit.at(paramType.unit()));
    }
    if (paramType.readOnly()) {
        variantMap.insert("readOnly", paramType.readOnly());
    }
    return variantMap;
}

/*! Returns a variant map of the given \a vendor. */
QVariantMap JsonTypes::packVendor(const Vendor &vendor)
{
    QVariantMap variantMap;
    variantMap.insert("id", vendor.id());
    variantMap.insert("name", vendor.name());
    return variantMap;
}

/*! Returns a variant map of the given \a deviceClass. */
QVariantMap JsonTypes::packDeviceClass(const DeviceClass &deviceClass)
{
    QVariantMap variant;
    variant.insert("name", deviceClass.name());
    variant.insert("id", deviceClass.id());
    variant.insert("vendorId", deviceClass.vendorId());
    variant.insert("pluginId", deviceClass.pluginId());
    variant.insert("deviceIcon", s_deviceIcon.at(deviceClass.deviceIcon()));

    QVariantList basicTags;
    foreach (const DeviceClass::BasicTag &basicTag, deviceClass.basicTags()) {
        basicTags.append(s_basicTag.at(basicTag));
    }
    QVariantList stateTypes;
    foreach (const StateType &stateType, deviceClass.stateTypes()) {
        stateTypes.append(packStateType(stateType));
    }
    QVariantList eventTypes;
    foreach (const EventType &eventType, deviceClass.eventTypes()) {
        eventTypes.append(packEventType(eventType));
    }
    QVariantList actionTypes;
    foreach (const ActionType &actionType, deviceClass.actionTypes()) {
        actionTypes.append(packActionType(actionType));
    }
    QVariantList paramTypes;
    foreach (const ParamType &paramType, deviceClass.paramTypes()) {
        paramTypes.append(packParamType(paramType));
    }
    QVariantList discoveryParamTypes;
    foreach (const ParamType &paramType, deviceClass.discoveryParamTypes()) {
        discoveryParamTypes.append(packParamType(paramType));
    }

    if (!deviceClass.criticalStateTypeId().isNull())
        variant.insert("criticalStateTypeId", deviceClass.criticalStateTypeId());

    if (!deviceClass.primaryStateTypeId().isNull())
        variant.insert("primaryStateTypeId", deviceClass.primaryStateTypeId());

    if (!deviceClass.primaryActionTypeId().isNull())
        variant.insert("primaryActionTypeId", deviceClass.primaryActionTypeId());

    variant.insert("basicTags", basicTags);
    variant.insert("paramTypes", paramTypes);
    variant.insert("discoveryParamTypes", discoveryParamTypes);
    variant.insert("stateTypes", stateTypes);
    variant.insert("eventTypes", eventTypes);
    variant.insert("actionTypes", actionTypes);
    variant.insert("createMethods", packCreateMethods(deviceClass.createMethods()));
    variant.insert("setupMethod", s_setupMethod.at(deviceClass.setupMethod()));
    return variant;
}

/*! Returns a variant map of the given \a plugin. */
QVariantMap JsonTypes::packPlugin(DevicePlugin *plugin)
{
    QVariantMap pluginMap;
    pluginMap.insert("id", plugin->pluginId());
    pluginMap.insert("name", plugin->pluginName());

    QVariantList params;
    foreach (const ParamType &param, plugin->configurationDescription()) {
        params.append(packParamType(param));
    }
    pluginMap.insert("params", params);

    return pluginMap;
}

/*! Returns a variant map of the given \a device. */
QVariantMap JsonTypes::packDevice(Device *device)
{
    QVariantMap variant;
    variant.insert("id", device->id());
    variant.insert("deviceClassId", device->deviceClassId());
    variant.insert("name", device->name());
    QVariantList params;
    foreach (const Param &param, device->params()) {
        params.append(packParam(param));
    }

    if (!device->parentId().isNull())
        variant.insert("parentId", device->parentId());

    variant.insert("params", params);
    variant.insert("states", packDeviceStates(device));
    variant.insert("setupComplete", device->setupComplete());
    return variant;
}

/*! Returns a variant map of the given \a descriptor. */
QVariantMap JsonTypes::packDeviceDescriptor(const DeviceDescriptor &descriptor)
{
    QVariantMap variant;
    variant.insert("id", descriptor.id());
    variant.insert("title", descriptor.title());
    variant.insert("description", descriptor.description());
    return variant;
}

/*! Returns a variant map of the given \a rule. */
QVariantMap JsonTypes::packRule(const Rule &rule)
{
    QVariantMap ruleMap;
    ruleMap.insert("id", rule.id());
    ruleMap.insert("name", rule.name());
    ruleMap.insert("enabled", rule.enabled());
    ruleMap.insert("active", rule.active());
    ruleMap.insert("executable", rule.executable());
    ruleMap.insert("timeDescriptor", JsonTypes::packTimeDescriptor(rule.timeDescriptor()));

    QVariantList eventDescriptorList;
    foreach (const EventDescriptor &eventDescriptor, rule.eventDescriptors()) {
        eventDescriptorList.append(JsonTypes::packEventDescriptor(eventDescriptor));
    }
    ruleMap.insert("eventDescriptors", eventDescriptorList);
    ruleMap.insert("stateEvaluator", JsonTypes::packStateEvaluator(rule.stateEvaluator()));

    QVariantList actionList;
    foreach (const RuleAction &action, rule.actions()) {
        actionList.append(JsonTypes::packRuleAction(action));
    }
    ruleMap.insert("actions", actionList);

    QVariantList exitActionList;
    foreach (const RuleAction &action, rule.exitActions()) {
        exitActionList.append(JsonTypes::packRuleAction(action));
    }
    ruleMap.insert("exitActions", exitActionList);
    return ruleMap;
}

/*! Returns a variant map of the given \a rules. */
QVariantList JsonTypes::packRules(const QList<Rule> rules)
{
    QVariantList rulesList;
    foreach (const Rule &rule, rules) {
        rulesList.append(JsonTypes::packRule(rule));
    }
    return rulesList;
}

/*! Returns a variant map of the given \a rule. */
QVariantMap JsonTypes::packRuleDescription(const Rule &rule)
{
    QVariantMap ruleDescriptionMap;
    ruleDescriptionMap.insert("id", rule.id());
    ruleDescriptionMap.insert("name", rule.name());
    ruleDescriptionMap.insert("enabled", rule.enabled());
    ruleDescriptionMap.insert("active", rule.active());
    ruleDescriptionMap.insert("executable", rule.executable());
    return ruleDescriptionMap;
}

/*! Returns a variant map of the given \a logEntry. */
QVariantMap JsonTypes::packLogEntry(const LogEntry &logEntry)
{
    QVariantMap logEntryMap;
    logEntryMap.insert("timestamp", logEntry.timestamp().toMSecsSinceEpoch());
    logEntryMap.insert("loggingLevel", s_loggingLevel.at(logEntry.level()));
    logEntryMap.insert("source", s_loggingSource.at(logEntry.source()));
    logEntryMap.insert("eventType", s_loggingEventType.at(logEntry.eventType()));

    if (logEntry.eventType() == Logging::LoggingEventTypeActiveChange) {
        logEntryMap.insert("active", logEntry.active());
    }

    if (logEntry.level() == Logging::LoggingLevelAlert) {
        switch (logEntry.source()) {
        case Logging::LoggingSourceRules:
            logEntryMap.insert("errorCode", s_ruleError.at(logEntry.errorCode()));
            break;
        case Logging::LoggingSourceActions:
        case Logging::LoggingSourceEvents:
        case Logging::LoggingSourceStates:
            logEntryMap.insert("errorCode", s_deviceError.at(logEntry.errorCode()));
            break;
        case Logging::LoggingSourceSystem:
            // FIXME: Update this once we support error codes for the general system
            //            logEntryMap.insert("errorCode", "");
            break;
        }
    }

    switch (logEntry.source()) {
    case Logging::LoggingSourceActions:
    case Logging::LoggingSourceEvents:
    case Logging::LoggingSourceStates:
        logEntryMap.insert("typeId", logEntry.typeId().toString());
        logEntryMap.insert("deviceId", logEntry.deviceId().toString());
        logEntryMap.insert("value", logEntry.value());
        break;
    case Logging::LoggingSourceSystem:
        logEntryMap.insert("active", logEntry.active());
        break;
    case Logging::LoggingSourceRules:
        logEntryMap.insert("typeId", logEntry.typeId().toString());
        break;
    }

    return logEntryMap;
}

/*! Returns a variant list of the given \a createMethods. */
QVariantList JsonTypes::packCreateMethods(DeviceClass::CreateMethods createMethods)
{
    QVariantList ret;
    if (createMethods.testFlag(DeviceClass::CreateMethodUser)) {
        ret << "CreateMethodUser";
    }
    if (createMethods.testFlag(DeviceClass::CreateMethodAuto)) {
        ret << "CreateMethodAuto";
    }
    if (createMethods.testFlag(DeviceClass::CreateMethodDiscovery)) {
        ret << "CreateMethodDiscovery";
    }
    return ret;
}

/*! Returns a variant map of the given \a option. */
QVariantMap JsonTypes::packRepeatingOption(const RepeatingOption &option)
{
    QVariantMap optionVariant;
    optionVariant.insert("mode", s_repeatingMode.at(option.mode()));
    if (!option.weekDays().isEmpty()) {
        QVariantList weekDaysVariantList;
        foreach (const int& weekDay, option.weekDays()) {
            weekDaysVariantList.append(QVariant(weekDay));
        }
        optionVariant.insert("weekDays", weekDaysVariantList);
    }

    if (!option.monthDays().isEmpty()) {
        QVariantList monthDaysVariantList;
        foreach (const int& monthDay, option.monthDays()) {
            monthDaysVariantList.append(QVariant(monthDay));
        }
        optionVariant.insert("monthDays", monthDaysVariantList);
    }
    return optionVariant;
}

/*! Returns a variant map of the given \a calendarItem. */
QVariantMap JsonTypes::packCalendarItem(const CalendarItem &calendarItem)
{
    QVariantMap calendarItemVariant;
    calendarItemVariant.insert("duration", calendarItem.duration());

    if (!calendarItem.startTime().isNull())
        calendarItemVariant.insert("startTime", calendarItem.startTime().toString("hh:mm"));

    if (!calendarItem.dateTime().isNull())
        calendarItemVariant.insert("datetime", calendarItem.dateTime().toTime_t());

    if (!calendarItem.repeatingOption().isEmtpy())
        calendarItemVariant.insert("repeating", packRepeatingOption(calendarItem.repeatingOption()));

    return calendarItemVariant;
}

/*! Returns a variant map of the given \a timeEventItem. */
QVariantMap JsonTypes::packTimeEventItem(const TimeEventItem &timeEventItem)
{
    QVariantMap timeEventItemVariant;

    if (!timeEventItem.dateTime().isNull())
        timeEventItemVariant.insert("datetime", timeEventItem.dateTime().toTime_t());

    if (!timeEventItem.time().isNull())
        timeEventItemVariant.insert("time", timeEventItem.time().toString("hh:mm"));

    if (!timeEventItem.repeatingOption().isEmtpy())
        timeEventItemVariant.insert("repeating", packRepeatingOption(timeEventItem.repeatingOption()));

    return timeEventItemVariant;
}

/*! Returns a variant map of the given \a timeDescriptor. */
QVariantMap JsonTypes::packTimeDescriptor(const TimeDescriptor &timeDescriptor)
{
    QVariantMap timeDescriptorVariant;

    if (!timeDescriptor.calendarItems().isEmpty()) {
        QVariantList calendarItems;
        foreach (const CalendarItem &calendarItem, timeDescriptor.calendarItems()) {
            calendarItems.append(packCalendarItem(calendarItem));
        }
        timeDescriptorVariant.insert("calendarItems", calendarItems);
    }

    if (!timeDescriptor.timeEventItems().isEmpty()) {
        QVariantList timeEventItems;
        foreach (const TimeEventItem &timeEventItem, timeDescriptor.timeEventItems()) {
            timeEventItems.append(packTimeEventItem(timeEventItem));
        }
        timeDescriptorVariant.insert("timeEventItems", timeEventItems);
    }

    return timeDescriptorVariant;
}

/*! Returns a variant list of the supported vendors. */
QVariantList JsonTypes::packSupportedVendors()
{
    QVariantList supportedVendors;
    foreach (const Vendor &vendor, GuhCore::instance()->deviceManager()->supportedVendors()) {
        supportedVendors.append(packVendor(vendor));
    }
    return supportedVendors;
}

/*! Returns a variant list of the supported devices with the given \a vendorId. */
QVariantList JsonTypes::packSupportedDevices(const VendorId &vendorId)
{
    QVariantList supportedDeviceList;
    foreach (const DeviceClass &deviceClass, GuhCore::instance()->deviceManager()->supportedDevices(vendorId)) {
        supportedDeviceList.append(packDeviceClass(deviceClass));
    }
    return supportedDeviceList;
}

/*! Returns a variant list of configured devices. */
QVariantList JsonTypes::packConfiguredDevices()
{
    QVariantList configuredDeviceList;
    foreach (Device *device, GuhCore::instance()->deviceManager()->configuredDevices()) {
        configuredDeviceList.append(packDevice(device));
    }
    return configuredDeviceList;
}

/*! Returns a variant list of States from the given \a device. */
QVariantList JsonTypes::packDeviceStates(Device *device)
{
    DeviceClass deviceClass = GuhCore::instance()->deviceManager()->findDeviceClass(device->deviceClassId());
    QVariantList stateValues;
    foreach (const StateType &stateType, deviceClass.stateTypes()) {
        QVariantMap stateValue;
        stateValue.insert("stateTypeId", stateType.id().toString());
        stateValue.insert("value", device->stateValue(stateType.id()));
        stateValues.append(stateValue);
    }
    return stateValues;
}

/*! Returns a variant list of the given \a deviceDescriptors. */
QVariantList JsonTypes::packDeviceDescriptors(const QList<DeviceDescriptor> deviceDescriptors)
{
    QVariantList deviceDescriptorList;
    foreach (const DeviceDescriptor &deviceDescriptor, deviceDescriptors) {
        deviceDescriptorList.append(JsonTypes::packDeviceDescriptor(deviceDescriptor));
    }
    return deviceDescriptorList;
}

/*! Returns a variant list containing all rule descriptions. */
QVariantList JsonTypes::packRuleDescriptions()
{
    QVariantList rulesList;
    foreach (const Rule &rule, GuhCore::instance()->ruleEngine()->rules()) {
        rulesList.append(JsonTypes::packRuleDescription(rule));
    }
    return rulesList;
}

/*! Returns a variant list of the given \a rules. */
QVariantList JsonTypes::packRuleDescriptions(const QList<Rule> &rules)
{
    QVariantList rulesList;
    foreach (const Rule &rule, rules) {
        rulesList.append(JsonTypes::packRuleDescription(rule));
    }
    return rulesList;
}

/*! Returns a variant list of action types for the given \a deviceClass. */
QVariantList JsonTypes::packActionTypes(const DeviceClass &deviceClass)
{
    QVariantList actionTypes;
    foreach (const ActionType &actionType, deviceClass.actionTypes()) {
        actionTypes.append(JsonTypes::packActionType(actionType));
    }
    return actionTypes;
}

/*! Returns a variant list of state types for the given \a deviceClass. */
QVariantList JsonTypes::packStateTypes(const DeviceClass &deviceClass)
{
    QVariantList stateTypes;
    foreach (const StateType &stateType, deviceClass.stateTypes()) {
        stateTypes.append(JsonTypes::packStateType(stateType));
    }
    return stateTypes;
}

/*! Returns a variant list of event types for the given \a deviceClass. */
QVariantList JsonTypes::packEventTypes(const DeviceClass &deviceClass)
{
    QVariantList eventTypes;
    foreach (const EventType &eventType, deviceClass.eventTypes()) {
        eventTypes.append(JsonTypes::packEventType(eventType));
    }
    return eventTypes;
}

/*! Returns a variant list containing all plugins. */
QVariantList JsonTypes::packPlugins()
{
    QVariantList pluginsList;
    foreach (DevicePlugin *plugin, GuhCore::instance()->deviceManager()->plugins()) {
        QVariantMap pluginMap = packPlugin(plugin);
        pluginsList.append(pluginMap);
    }
    return pluginsList;
}

/*! Returns the type string for the given \a type. */
QString JsonTypes::basicTypeToString(const QVariant::Type &type)
{
    switch (type) {
    case QVariant::Uuid:
        return "Uuid";
        break;
    case QVariant::String:
        return "String";
        break;
    case QVariant::Int:
        return "Int";
        break;
    case QVariant::UInt:
        return "Uint";
        break;
    case QVariant::Double:
        return "Double";
        break;
    case QVariant::Bool:
        return "Bool";
        break;
    case QVariant::Color:
        return "Color";
        break;
    case QVariant::Time:
        return "Time";
        break;
    default:
        return QVariant::typeToName(type);
        break;
    }
}

/*! Returns a \l{Param} created from the given \a paramMap. */
Param JsonTypes::unpackParam(const QVariantMap &paramMap)
{
    if (paramMap.keys().count() == 0) {
        return Param();
    }
    QString name = paramMap.value("name").toString();
    QVariant value = paramMap.value("value");
    return Param(name, value);
}

/*! Returns a \l{ParamList} created from the given \a paramList. */
ParamList JsonTypes::unpackParams(const QVariantList &paramList)
{
    ParamList params;
    foreach (const QVariant &paramVariant, paramList) {
        params.append(unpackParam(paramVariant.toMap()));
    }
    return params;
}

/*! Returns a \l{Rule} created from the given \a ruleMap. */
Rule JsonTypes::unpackRule(const QVariantMap &ruleMap)
{
    // The rule id will only be valid if unpacking for edit
    RuleId ruleId = RuleId(ruleMap.value("ruleId").toString());

    QString name = ruleMap.value("name", QString()).toString();

    // By default enabled
    bool enabled = ruleMap.value("enabled", true).toBool();

    // By default executable
    bool executable = ruleMap.value("executable", true).toBool();

    StateEvaluator stateEvaluator = JsonTypes::unpackStateEvaluator(ruleMap.value("stateEvaluator").toMap());
    TimeDescriptor timeDescriptor = JsonTypes::unpackTimeDescriptor(ruleMap.value("timeDescriptor").toMap());

    QList<EventDescriptor> eventDescriptors;
    if (ruleMap.contains("eventDescriptors")) {
        QVariantList eventDescriptorVariantList = ruleMap.value("eventDescriptors").toList();
        qCDebug(dcJsonRpc) << "unpacking eventDescriptors:" << eventDescriptorVariantList;
        foreach (const QVariant &eventDescriptorVariant, eventDescriptorVariantList) {
            eventDescriptors.append(JsonTypes::unpackEventDescriptor(eventDescriptorVariant.toMap()));
        }
    }

    QList<RuleAction> actions;
    if (ruleMap.contains("actions")) {
        QVariantList actionsVariantList = ruleMap.value("actions").toList();
        foreach (const QVariant &actionVariant, actionsVariantList) {
            actions.append(JsonTypes::unpackRuleAction(actionVariant.toMap()));
        }
    }

    QList<RuleAction> exitActions;
    if (ruleMap.contains("exitActions")) {
        QVariantList exitActionsVariantList = ruleMap.value("exitActions").toList();
        foreach (const QVariant &exitActionVariant, exitActionsVariantList) {
            exitActions.append(JsonTypes::unpackRuleAction(exitActionVariant.toMap()));
        }
    }

    Rule rule;
    rule.setId(ruleId);
    rule.setName(name);
    rule.setTimeDescriptor(timeDescriptor);
    rule.setStateEvaluator(stateEvaluator);
    rule.setEventDescriptors(eventDescriptors);
    rule.setActions(actions);
    rule.setExitActions(exitActions);
    rule.setEnabled(enabled);
    rule.setExecutable(executable);
    return rule;
}

/*! Returns a \l{RuleAction} created from the given \a ruleActionMap. */
RuleAction JsonTypes::unpackRuleAction(const QVariantMap &ruleActionMap)
{
    RuleAction action(ActionTypeId(ruleActionMap.value("actionTypeId").toString()), DeviceId(ruleActionMap.value("deviceId").toString()));
    RuleActionParamList actionParamList = JsonTypes::unpackRuleActionParams(ruleActionMap.value("ruleActionParams").toList());
    action.setRuleActionParams(actionParamList);
    return action;
}

/*! Returns a \l{RuleActionParam} created from the given \a ruleActionParamMap. */
RuleActionParam JsonTypes::unpackRuleActionParam(const QVariantMap &ruleActionParamMap)
{
    if (ruleActionParamMap.keys().count() == 0)
        return RuleActionParam();

    QString name = ruleActionParamMap.value("name").toString();
    QVariant value = ruleActionParamMap.value("value");
    EventTypeId eventTypeId = EventTypeId(ruleActionParamMap.value("eventTypeId").toString());
    QString eventParamName = ruleActionParamMap.value("eventParamName").toString();
    return RuleActionParam(name, value, eventTypeId, eventParamName);
}

/*! Returns a \l{RuleActionParamList} created from the given \a ruleActionParamList. */
RuleActionParamList JsonTypes::unpackRuleActionParams(const QVariantList &ruleActionParamList)
{
    RuleActionParamList ruleActionParams;
    foreach (const QVariant &paramVariant, ruleActionParamList) {
        ruleActionParams.append(unpackRuleActionParam(paramVariant.toMap()));
    }
    return ruleActionParams;
}

/*! Returns a \l{ParamDescriptor} created from the given \a paramMap. */
ParamDescriptor JsonTypes::unpackParamDescriptor(const QVariantMap &paramMap)
{
    ParamDescriptor param(paramMap.value("name").toString(), paramMap.value("value"));
    QString operatorString = paramMap.value("operator").toString();

    QMetaObject metaObject = Types::staticMetaObject;
    int enumIndex = metaObject.indexOfEnumerator("ValueOperator");
    QMetaEnum metaEnum = metaObject.enumerator(enumIndex);
    param.setOperatorType((Types::ValueOperator)metaEnum.keyToValue(operatorString.toLatin1().data()));
    return param;
}

/*! Returns a list of \l{ParamDescriptor} created from the given \a paramList. */
QList<ParamDescriptor> JsonTypes::unpackParamDescriptors(const QVariantList &paramList)
{
    QList<ParamDescriptor> params;
    foreach (const QVariant &paramVariant, paramList) {
        params.append(unpackParamDescriptor(paramVariant.toMap()));
    }
    return params;
}

/*! Returns a \l{EventDescriptor} created from the given \a eventDescriptorMap. */
EventDescriptor JsonTypes::unpackEventDescriptor(const QVariantMap &eventDescriptorMap)
{
    EventTypeId eventTypeId(eventDescriptorMap.value("eventTypeId").toString());
    DeviceId eventDeviceId(eventDescriptorMap.value("deviceId").toString());
    QList<ParamDescriptor> eventParams = JsonTypes::unpackParamDescriptors(eventDescriptorMap.value("paramDescriptors").toList());
    EventDescriptor eventDescriptor(eventTypeId, eventDeviceId, eventParams);
    return eventDescriptor;
}

/*! Returns a \l{StateEvaluator} created from the given \a stateEvaluatorMap. */
StateEvaluator JsonTypes::unpackStateEvaluator(const QVariantMap &stateEvaluatorMap)
{
    StateEvaluator ret(unpackStateDescriptor(stateEvaluatorMap.value("stateDescriptor").toMap()));
    if (stateEvaluatorMap.contains("operator")) {
        ret.setOperatorType((Types::StateOperator)s_stateOperator.indexOf(stateEvaluatorMap.value("operator").toString()));
    }
    QList<StateEvaluator> childEvaluators;
    foreach (const QVariant &childEvaluator, stateEvaluatorMap.value("childEvaluators").toList()) {
        childEvaluators.append(unpackStateEvaluator(childEvaluator.toMap()));
    }
    ret.setChildEvaluators(childEvaluators);
    return ret;
}

/*! Returns a \l{StateDescriptor} created from the given \a stateDescriptorMap. */
StateDescriptor JsonTypes::unpackStateDescriptor(const QVariantMap &stateDescriptorMap)
{
    StateTypeId stateTypeId(stateDescriptorMap.value("stateTypeId").toString());
    DeviceId deviceId(stateDescriptorMap.value("deviceId").toString());
    QVariant value = stateDescriptorMap.value("value");
    Types::ValueOperator operatorType = (Types::ValueOperator)s_valueOperator.indexOf(stateDescriptorMap.value("operator").toString());
    StateDescriptor stateDescriptor(stateTypeId, deviceId, value, operatorType);
    return stateDescriptor;
}

/*! Returns a \l{LogFilter} created from the given \a logFilterMap. */
LogFilter JsonTypes::unpackLogFilter(const QVariantMap &logFilterMap)
{
    LogFilter filter;
    if (logFilterMap.contains("timeFilters")) {
        QVariantList timeFilters = logFilterMap.value("timeFilters").toList();
        foreach (const QVariant &timeFilter, timeFilters) {
            QVariantMap timeFilterMap = timeFilter.toMap();
            QDateTime startDate; QDateTime endDate;
            if (timeFilterMap.contains("startDate")) {
                startDate = QDateTime::fromTime_t(timeFilterMap.value("startDate").toInt());
            }
            if (timeFilterMap.contains("endDate")) {
                endDate = QDateTime::fromTime_t(timeFilterMap.value("endDate").toInt());
            }
            filter.addTimeFilter(startDate, endDate);
        }
    }

    if (logFilterMap.contains("loggingSources")) {
        QVariantList loggingSources = logFilterMap.value("loggingSources").toList();
        foreach (const QVariant &source, loggingSources) {
            filter.addLoggingSource((Logging::LoggingSource)s_loggingSource.indexOf(source.toString()));
        }
    }
    if (logFilterMap.contains("loggingLevels")) {
        QVariantList loggingLevels = logFilterMap.value("loggingLevels").toList();
        foreach (const QVariant &level, loggingLevels) {
            filter.addLoggingLevel((Logging::LoggingLevel)s_loggingLevel.indexOf(level.toString()));
        }
    }
    if (logFilterMap.contains("eventTypes")) {
        QVariantList eventTypes = logFilterMap.value("eventTypes").toList();
        foreach (const QVariant &eventType, eventTypes) {
            filter.addLoggingEventType((Logging::LoggingEventType)s_loggingEventType.indexOf(eventType.toString()));
        }
    }
    if (logFilterMap.contains("typeIds")) {
        QVariantList typeIds = logFilterMap.value("typeIds").toList();
        foreach (const QVariant &typeId, typeIds) {
            filter.addTypeId(typeId.toUuid());
        }
    }
    if (logFilterMap.contains("deviceIds")) {
        QVariantList deviceIds = logFilterMap.value("deviceIds").toList();
        foreach (const QVariant &deviceId, deviceIds) {
            filter.addDeviceId(DeviceId(deviceId.toString()));
        }
    }
    if (logFilterMap.contains("values")) {
        QVariantList values = logFilterMap.value("values").toList();
        foreach (const QVariant &value, values) {
            filter.addValue(value.toString());
        }
    }

    return filter;
}

/*! Returns a \l{RepeatingOption} created from the given \a repeatingOptionMap. */
RepeatingOption JsonTypes::unpackRepeatingOption(const QVariantMap &repeatingOptionMap)
{
    RepeatingOption::RepeatingMode mode = (RepeatingOption::RepeatingMode)s_repeatingMode.indexOf(repeatingOptionMap.value("mode").toString());

    QList<int> weekDays;
    if (repeatingOptionMap.contains("weekDays")) {
        foreach (const QVariant weekDayVariant, repeatingOptionMap.value("weekDays").toList()) {
            weekDays.append(weekDayVariant.toInt());
        }
    }

    QList<int> monthDays;
    if (repeatingOptionMap.contains("monthDays")) {
        foreach (const QVariant monthDayVariant, repeatingOptionMap.value("monthDays").toList()) {
            monthDays.append(monthDayVariant.toInt());
        }
    }

    return RepeatingOption(mode, weekDays, monthDays);
}

/*! Returns a \l{CalendarItem} created from the given \a calendarItemMap. */
CalendarItem JsonTypes::unpackCalendarItem(const QVariantMap &calendarItemMap)
{
    CalendarItem calendarItem;
    calendarItem.setDuration(calendarItemMap.value("duration").toUInt());

    if (calendarItemMap.contains("datetime"))
        calendarItem.setDateTime(QDateTime::fromTime_t(calendarItemMap.value("datetime").toUInt()));

    if (calendarItemMap.contains("startTime"))
        calendarItem.setStartTime(QTime::fromString(calendarItemMap.value("startTime").toString(), "hh:mm"));

    if (calendarItemMap.contains("repeating"))
        calendarItem.setRepeatingOption(unpackRepeatingOption(calendarItemMap.value("repeating").toMap()));

    return calendarItem;
}

/*! Returns a \l{TimeEventItem} created from the given \a timeEventItemMap. */
TimeEventItem JsonTypes::unpackTimeEventItem(const QVariantMap &timeEventItemMap)
{
    TimeEventItem timeEventItem;

    if (timeEventItemMap.contains("datetime"))
        timeEventItem.setDateTime(timeEventItemMap.value("datetime").toUInt());

    if (timeEventItemMap.contains("time"))
        timeEventItem.setTime(timeEventItemMap.value("time").toTime());

    if (timeEventItemMap.contains("repeating"))
        timeEventItem.setRepeatingOption(unpackRepeatingOption(timeEventItemMap.value("repeating").toMap()));

    return timeEventItem;
}

/*! Returns a \l{TimeDescriptor} created from the given \a timeDescriptorMap. */
TimeDescriptor JsonTypes::unpackTimeDescriptor(const QVariantMap &timeDescriptorMap)
{
    TimeDescriptor timeDescriptor;

    if (timeDescriptorMap.contains("calendarItems")) {
        QList<CalendarItem> calendarItems;
        foreach (const QVariant &calendarItemValiant, timeDescriptorMap.value("calendarItems").toList()) {
            calendarItems.append(unpackCalendarItem(calendarItemValiant.toMap()));
        }
        timeDescriptor.setCalendarItems(calendarItems);
    }

    if (timeDescriptorMap.contains("timeEventItems")) {
        QList<TimeEventItem> timeEventItems;
        foreach (const QVariant &timeEventItemValiant, timeDescriptorMap.value("timeEventItems").toList()) {
            timeEventItems.append(unpackTimeEventItem(timeEventItemValiant.toMap()));
        }
        timeDescriptor.setTimeEventItems(timeEventItems);
    }

    return timeDescriptor;
}

/*! Compairs the given \a map with the given \a templateMap. Returns the error string and false if
    the params are not valid. */
QPair<bool, QString> JsonTypes::validateMap(const QVariantMap &templateMap, const QVariantMap &map)
{
    s_lastError.clear();

    // Make sure all values defined in the template are around
    foreach (const QString &key, templateMap.keys()) {
        QString strippedKey = key;
        strippedKey.remove(QRegExp("^o:"));
        if (!key.startsWith("o:") && !map.contains(strippedKey)) {
            qCWarning(dcJsonRpc) << "*** missing key" << key;
            qCWarning(dcJsonRpc) << "Expected:      " << templateMap;
            qCWarning(dcJsonRpc) << "Got:           " << map;
            QJsonDocument jsonDoc = QJsonDocument::fromVariant(map);
            return report(false, QString("Missing key %1 in %2").arg(key).arg(QString(jsonDoc.toJson())));
        }
        if (map.contains(strippedKey)) {
            QPair<bool, QString> result = validateVariant(templateMap.value(key), map.value(strippedKey));
            if (!result.first) {
                qCWarning(dcJsonRpc) << "Object not matching template" << templateMap.value(key) << map.value(strippedKey);
                return result;
            }
        }
    }

    // Make sure there aren't any other parameters than the allowed ones
    foreach (const QString &key, map.keys()) {
        QString optKey = "o:" + key;

        if (!templateMap.contains(key) && !templateMap.contains(optKey)) {
            qCWarning(dcJsonRpc) << "Forbidden param" << key << "in params";
            QJsonDocument jsonDoc = QJsonDocument::fromVariant(map);
            return report(false, QString("Forbidden key \"%1\" in %2").arg(key).arg(QString(jsonDoc.toJson())));
        }
    }

    return report(true, "");
}

/*! Compairs the given \a value with the given \a templateValue. Returns the error string and false if
    the params are not valid. */
QPair<bool, QString> JsonTypes::validateProperty(const QVariant &templateValue, const QVariant &value)
{
    QString strippedTemplateValue = templateValue.toString();

    if (strippedTemplateValue == JsonTypes::basicTypeToString(JsonTypes::Variant)) {
        return report(true, "");
    }
    if (strippedTemplateValue == JsonTypes::basicTypeToString(QVariant::Uuid)) {
        QString errorString = QString("Param %1 is not a uuid.").arg(value.toString());
        return report(value.canConvert(QVariant::Uuid), errorString);
    }
    if (strippedTemplateValue == JsonTypes::basicTypeToString(QVariant::String)) {
        QString errorString = QString("Param %1 is not a string.").arg(value.toString());
        return report(value.canConvert(QVariant::String), errorString);
    }
    if (strippedTemplateValue == JsonTypes::basicTypeToString(QVariant::Bool)) {
        QString errorString = QString("Param %1 is not a bool.").arg(value.toString());
        return report(value.canConvert(QVariant::Bool), errorString);
    }
    if (strippedTemplateValue == JsonTypes::basicTypeToString(QVariant::Int)) {
        QString errorString = QString("Param %1 is not a int.").arg(value.toString());
        return report(value.canConvert(QVariant::Int), errorString);
    }
    if (strippedTemplateValue == JsonTypes::basicTypeToString(QVariant::UInt)) {
        QString errorString = QString("Param %1 is not a uint.").arg(value.toString());
        return report(value.canConvert(QVariant::UInt), errorString);
    }
    if (strippedTemplateValue == JsonTypes::basicTypeToString(QVariant::Time)) {
        QString errorString = QString("Param %1 is not a time (hh:mm).").arg(value.toString());
        return report(value.canConvert(QVariant::Time), errorString);
    }
    qCWarning(dcJsonRpc) << QString("Unhandled property type: %1 (expected: %2)").arg(value.toString()).arg(strippedTemplateValue);
    QString errorString = QString("Unhandled property type: %1 (expected: %2)").arg(value.toString()).arg(strippedTemplateValue);
    return report(false, errorString);
}

/*! Compairs the given \a list with the given \a templateList. Returns the error string and false if
    the params are not valid. */
QPair<bool, QString> JsonTypes::validateList(const QVariantList &templateList, const QVariantList &list)
{
    Q_ASSERT(templateList.count() == 1);
    QVariant entryTemplate = templateList.first();

    for (int i = 0; i < list.count(); ++i) {
        QVariant listEntry = list.at(i);
        QPair<bool, QString> result = validateVariant(entryTemplate, listEntry);
        if (!result.first) {
            qCWarning(dcJsonRpc) << "List entry not matching template";
            return result;
        }
    }
    return report(true, "");
}

/*! Compairs the given \a variant with the given \a templateVariant. Returns the error string and false if
    the params are not valid. */
QPair<bool, QString> JsonTypes::validateVariant(const QVariant &templateVariant, const QVariant &variant)
{
    switch(templateVariant.type()) {
    case QVariant::String:
        if (templateVariant.toString().startsWith("$ref:")) {
            QString refName = templateVariant.toString();
            if (refName == actionRef()) {
                QPair<bool, QString> result = validateMap(actionDescription(), variant.toMap());
                if (!result.first) {
                    qCWarning(dcJsonRpc) << "Error validating action";
                    return result;
                }
            } else if (refName == eventRef()) {
                QPair<bool, QString> result = validateMap(eventDescription(), variant.toMap());
                if (!result.first) {
                    qCWarning(dcJsonRpc) << "Event not valid";
                    return result;
                }
            } else if (refName == paramRef()) {
                if (!variant.canConvert(QVariant::Map)) {
                    report(false, "Param not valid. Should be a map.");
                }
            } else if (refName == paramDescriptorRef()) {
                QPair<bool, QString> result = validateMap(paramDescriptorDescription(), variant.toMap());
                if (!result.first) {
                    qCWarning(dcJsonRpc) << "ParamDescriptor not valid";
                    return result;
                }
            } else if (refName == deviceRef()) {
                QPair<bool, QString> result = validateMap(deviceDescription(), variant.toMap());
                if (!result.first) {
                    qCWarning(dcJsonRpc) << "Device not valid";
                    return result;
                }
            } else if (refName == deviceDescriptorRef()) {
                QPair<bool, QString> result = validateMap(deviceDescriptorDescription(), variant.toMap());
                if (!result.first) {
                    qCWarning(dcJsonRpc) << "Devicedescriptor not valid";
                    return result;
                }
            } else if (refName == vendorRef()) {
                QPair<bool, QString> result = validateMap(vendorDescription(), variant.toMap());
                if (!result.first) {
                    qCWarning(dcJsonRpc) << "Value not allowed in" << vendorRef();
                }
            } else if (refName == deviceClassRef()) {
                QPair<bool, QString> result = validateMap(deviceClassDescription(), variant.toMap());
                if (!result.first) {
                    qCWarning(dcJsonRpc) << "Device class not valid";
                    return result;
                }
            } else if (refName == paramTypeRef()) {
                QPair<bool, QString> result = validateMap(paramTypeDescription(), variant.toMap());
                if (!result.first) {
                    qCWarning(dcJsonRpc) << "Param types not matching";
                    return result;
                }
            } else if (refName == ruleActionRef()) {
                QPair<bool, QString> result = validateMap(ruleActionDescription(), variant.toMap());
                if (!result.first) {
                    qCWarning(dcJsonRpc) << "RuleAction type not matching";
                    return result;
                }
            } else if (refName == ruleActionParamRef()) {
                QPair<bool, QString> result = validateMap(ruleActionParamDescription(), variant.toMap());
                if (!result.first) {
                    qCWarning(dcJsonRpc) << "RuleActionParam type not matching";
                    return result;
                }
            } else if (refName == actionTypeRef()) {
                QPair<bool, QString> result = validateMap(actionTypeDescription(), variant.toMap());
                if (!result.first) {
                    qCWarning(dcJsonRpc) << "Action type not matching";
                    return result;
                }
            } else if (refName == eventTypeRef()) {
                QPair<bool, QString> result = validateMap(eventTypeDescription(), variant.toMap());
                if (!result.first) {
                    qCWarning(dcJsonRpc) << "Event type not matching";
                    return result;
                }
            } else if (refName == stateTypeRef()) {
                QPair<bool, QString> result = validateMap(stateTypeDescription(), variant.toMap());
                if (!result.first) {
                    qCWarning(dcJsonRpc) << "State type not matching";
                    return result;
                }
            } else if (refName == stateEvaluatorRef()) {
                QPair<bool, QString> result = validateMap(stateEvaluatorDescription(), variant.toMap());
                if (!result.first) {
                    qCWarning(dcJsonRpc) << "StateEvaluator type not matching";
                    return result;
                }
            } else if (refName == stateDescriptorRef()) {
                QPair<bool, QString> result = validateMap(stateDescriptorDescription(), variant.toMap());
                if (!result.first) {
                    qCWarning(dcJsonRpc) << "StateDescriptor type not matching";
                    return result;
                }
            } else if (refName == pluginRef()) {
                QPair<bool, QString> result = validateMap(pluginDescription(), variant.toMap());
                if (!result.first) {
                    qCWarning(dcJsonRpc) << "Plugin not matching";
                    return result;
                }
            } else if (refName == ruleRef()) {
                QPair<bool, QString> result = validateMap(ruleDescription(), variant.toMap());
                if (!result.first) {
                    qCWarning(dcJsonRpc) << "Rule type not matching";
                    return result;
                }
            } else if (refName == ruleDescriptionRef()) {
                QPair<bool, QString> result = validateMap(s_ruleDescription, variant.toMap());
                if (!result.first) {
                    qCWarning(dcJsonRpc) << "RuleDescription type not matching";
                    return result;
                }
            } else if (refName == stateRef()) {
                QPair<bool, QString> result = validateMap(s_state, variant.toMap());
                if (!result.first) {
                    qCWarning(dcJsonRpc) << "State not matching";
                    return result;
                }
            } else if (refName == eventDescriptorRef()) {
                QPair<bool, QString> result = validateMap(eventDescriptorDescription(), variant.toMap());
                if (!result.first) {
                    qCWarning(dcJsonRpc) << "Eventdescriptor not matching";
                    return result;
                }
            } else if (refName == logEntryRef()) {
                QPair<bool, QString> result = validateMap(logEntryDescription(), variant.toMap());
                if (!result.first) {
                    qCWarning(dcJsonRpc) << "LogEntry not matching";
                    return result;
                }
            } else if (refName == timeDescriptorRef()) {
                QPair<bool, QString> result = validateMap(timeDescriptorDescription(), variant.toMap());
                if (!result.first) {
                    qCWarning(dcJsonRpc) << "TimeDescriptor not matching";
                    return result;
                }
            } else if (refName == calendarItemRef()) {
                QPair<bool, QString> result = validateMap(calendarItemDescription(), variant.toMap());
                if (!result.first) {
                    qCWarning(dcJsonRpc) << "CalendarItem not matching";
                    return result;
                }
            } else if (refName == timeDescriptorRef()) {
                QPair<bool, QString> result = validateMap(timeEventItemDescription(), variant.toMap());
                if (!result.first) {
                    qCWarning(dcJsonRpc) << "TimeEventItem not matching";
                    return result;
                }
            } else if (refName == repeatingOptionRef()) {
                QPair<bool, QString> result = validateMap(repeatingOptionDescription(), variant.toMap());
                if (!result.first) {
                    qCWarning(dcJsonRpc) << "RepeatingOption not matching";
                    return result;
                }
            } else if (refName == timeEventItemRef()) {
                QPair<bool, QString> result = validateMap(timeEventItemDescription(), variant.toMap());
                if (!result.first) {
                    qCWarning(dcJsonRpc) << "TimeEventItem not matching";
                    return result;
                }
            } else if (refName == basicTypeRef()) {
                QPair<bool, QString> result = validateBasicType(variant);
                if (!result.first) {
                    qCWarning(dcJsonRpc) << QString("Value %1 not allowed in %2").arg(variant.toString()).arg(basicTypeRef());
                    return result;
                }
            } else if (refName == stateOperatorRef()) {
                QPair<bool, QString> result = validateEnum(s_stateOperator, variant);
                if (!result.first) {
                    qCWarning(dcJsonRpc) << QString("Value %1 not allowed in %2").arg(variant.toString()).arg(stateOperatorRef());
                    return result;
                }
            } else if (refName == createMethodRef()) {
                QPair<bool, QString> result = validateEnum(s_createMethod, variant);
                if (!result.first) {
                    qCWarning(dcJsonRpc) << QString("Value %1 not allowed in %2").arg(variant.toString()).arg(createMethodRef());
                    return result;
                }
            } else if (refName == setupMethodRef()) {
                QPair<bool, QString> result = validateEnum(s_setupMethod, variant);
                if (!result.first) {
                    qCWarning(dcJsonRpc) << QString("Value %1 not allowed in %2").arg(variant.toString()).arg(setupMethodRef());
                    return result;
                }
            } else if (refName == valueOperatorRef()) {
                QPair<bool, QString> result = validateEnum(s_valueOperator, variant);
                if (!result.first) {
                    qCWarning(dcJsonRpc) << QString("Value %1 not allowed in %2").arg(variant.toString()).arg(valueOperatorRef());
                    return result;
                }
            } else if (refName == deviceErrorRef()) {
                QPair<bool, QString> result = validateEnum(s_deviceError, variant);
                if (!result.first) {
                    qCWarning(dcJsonRpc) << QString("Value %1 not allowed in %2").arg(variant.toString()).arg(deviceErrorRef());
                    return result;
                }
            } else if (refName == ruleErrorRef()) {
                QPair<bool, QString> result = validateEnum(s_ruleError, variant);
                if (!result.first) {
                    qCWarning(dcJsonRpc) << QString("Value %1 not allowed in %2").arg(variant.toString()).arg(ruleErrorRef());
                    return result;
                }
            } else if (refName == loggingErrorRef()) {
                QPair<bool, QString> result = validateEnum(s_loggingError, variant);
                if (!result.first) {
                    qCWarning(dcJsonRpc) << QString("Value %1 not allowed in %2").arg(variant.toString()).arg(loggingErrorRef());
                    return result;
                }
            } else if (refName == loggingSourceRef()) {
                QPair<bool, QString> result = validateEnum(s_loggingSource, variant);
                if (!result.first) {
                    qCWarning(dcJsonRpc) << QString("Value %1 not allowed in %2").arg(variant.toString()).arg(loggingSourceRef());
                    return result;
                }
            } else if (refName == loggingLevelRef()) {
                QPair<bool, QString> result = validateEnum(s_loggingLevel, variant);
                if (!result.first) {
                    qCWarning(dcJsonRpc) << QString("Value %1 not allowed in %2").arg(variant.toString()).arg(loggingLevelRef());
                    return result;
                }
            } else if (refName == loggingEventTypeRef()) {
                QPair<bool, QString> result = validateEnum(s_loggingEventType, variant);
                if (!result.first) {
                    qCWarning(dcJsonRpc) << QString("Value %1 not allowed in %2").arg(variant.toString()).arg(loggingEventTypeRef());
                    return result;
                }
            } else if (refName == inputTypeRef()) {
                QPair<bool, QString> result = validateEnum(s_inputType, variant);
                if (!result.first) {
                    qCWarning(dcJsonRpc) << QString("Value %1 not allowed in %2").arg(variant.toString()).arg(inputTypeRef());
                    return result;
                }
            } else if (refName == unitRef()) {
                QPair<bool, QString> result = validateEnum(s_unit, variant);
                if (!result.first) {
                    qCWarning(dcJsonRpc) << QString("Value %1 not allowed in %2").arg(variant.toString()).arg(unitRef());
                    return result;
                }
            } else if (refName == basicTagRef()) {
                QPair<bool, QString> result = validateEnum(s_basicTag, variant);
                if (!result.first) {
                    qCWarning(dcJsonRpc) << QString("Value %1 not allowed in %2").arg(variant.toString()).arg(basicTagRef());
                    return result;
                }
            } else if (refName == deviceIconRef()) {
                QPair<bool, QString> result = validateEnum(s_deviceIcon, variant);
                if (!result.first) {
                    qCWarning(dcJsonRpc) << QString("Value %1 not allowed in %2").arg(variant.toString()).arg(deviceIconRef());
                    return result;
                }
            } else if (refName == repeatingModeRef()) {
                QPair<bool, QString> result = validateEnum(s_repeatingMode, variant);
                if (!result.first) {
                    qCWarning(dcJsonRpc) << QString("Value %1 not allowed in %2").arg(variant.toString()).arg(repeatingModeRef());
                    return result;
                }
<<<<<<< HEAD
            } else if (refName == cloudConnectionErrorRef()) {
                QPair<bool, QString> result = validateEnum(s_cloudConnectionError, variant);
                if (!result.first) {
                    qCWarning(dcJsonRpc) << QString("Value %1 not allowed in %2").arg(variant.toString()).arg(cloudConnectionErrorRef());
=======
            } else if (refName == removePolicyRef()) {
                QPair<bool, QString> result = validateEnum(s_removePolicy, variant);
                if (!result.first) {
                    qCWarning(dcJsonRpc) << QString("Value %1 not allowed in %2").arg(variant.toString()).arg(removePolicyRef());
>>>>>>> bf07de27
                    return result;
                }
            } else {
                Q_ASSERT_X(false, "JsonTypes", QString("Unhandled ref: %1").arg(refName).toLatin1().data());
                return report(false, QString("Unhandled ref %1. Server implementation incomplete.").arg(refName));
            }

        } else {
            QPair<bool, QString> result = JsonTypes::validateProperty(templateVariant, variant);
            if (!result.first) {
                qCWarning(dcJsonRpc) << "property not matching:" << templateVariant << "!=" << variant;
                return result;
            }
        }
        break;
    case QVariant::Map: {
        QPair<bool, QString> result = validateMap(templateVariant.toMap(), variant.toMap());
        if (!result.first) {
            return result;
        }
        break;
    }
    case QVariant::List: {
        QPair<bool, QString> result = validateList(templateVariant.toList(), variant.toList());
        if (!result.first) {
            return result;
        }
        break;
    }
    default:
        qCWarning(dcJsonRpc) << "Unhandled value" << templateVariant;
        return report(false, QString("Unhandled value %1.").arg(templateVariant.toString()));
    }
    return report(true, "");
}

/*! Verify the given \a variant with the possible \l{BasicType}. Returns the error string and false if
    the params are not valid. */
QPair<bool, QString> JsonTypes::validateBasicType(const QVariant &variant)
{
    if (variant.canConvert(QVariant::Uuid) && QVariant(variant).convert(QVariant::Uuid)) {
        return report(true, "");
    }
    if (variant.canConvert(QVariant::String) && QVariant(variant).convert(QVariant::String)) {
        return report(true, "");
    }
    if (variant.canConvert(QVariant::Int) && QVariant(variant).convert(QVariant::Int)) {
        return report(true, "");
    }
    if (variant.canConvert(QVariant::UInt) && QVariant(variant).convert(QVariant::UInt)){
        return report(true, "");
    }
    if (variant.canConvert(QVariant::Double) && QVariant(variant).convert(QVariant::Double)) {
        return report(true, "");
    }
    if (variant.canConvert(QVariant::Bool && QVariant(variant).convert(QVariant::Bool))) {
        return report(true, "");
    }
    if (variant.canConvert(QVariant::Color) && QVariant(variant).convert(QVariant::Color)) {
        return report(true, "");
    }
    if (variant.canConvert(QVariant::Time) && QVariant(variant).convert(QVariant::Time)) {
        return report(true, "");
    }
    return report(false, QString("Error validating basic type %1.").arg(variant.toString()));
}

/*! Compairs the given \a value with the given \a enumDescription. Returns the error string and false if
    the enum does not contain the given \a value. */
QPair<bool, QString> JsonTypes::validateEnum(const QVariantList &enumDescription, const QVariant &value)
{
    QStringList enumStrings;
    foreach (const QVariant &variant, enumDescription) {
        enumStrings.append(variant.toString());
    }

    return report(enumDescription.contains(value.toString()), QString("Value %1 not allowed in %2").arg(value.toString()).arg(enumStrings.join(", ")));
}

}<|MERGE_RESOLUTION|>--- conflicted
+++ resolved
@@ -82,7 +82,7 @@
 QVariantList JsonTypes::s_loggingLevel;
 QVariantList JsonTypes::s_loggingEventType;
 QVariantList JsonTypes::s_repeatingMode;
-QVariantList JsonTypes::s_cloudConnectionError;
+QVariantList JsonTypes::s_cloudError;
 
 QVariantMap JsonTypes::s_paramType;
 QVariantMap JsonTypes::s_param;
@@ -131,7 +131,7 @@
     s_loggingLevel = enumToStrings(Logging::staticMetaObject, "LoggingLevel");
     s_loggingEventType = enumToStrings(Logging::staticMetaObject, "LoggingEventType");
     s_repeatingMode = enumToStrings(RepeatingOption::staticMetaObject, "RepeatingMode");
-    s_cloudConnectionError = enumToStrings(CloudConnection::staticMetaObject, "CloudConnectionError");
+    s_cloudError = enumToStrings(Cloud::staticMetaObject, "CloudError");
 
     // ParamType
     s_paramType.insert("name", basicTypeToString(String));
@@ -360,7 +360,7 @@
     allTypes.insert("LoggingSource", loggingSource());
     allTypes.insert("LoggingEventType", loggingEventType());
     allTypes.insert("RepeatingMode", repeatingMode());
-    allTypes.insert("CloudConnectionError", cloudConnectionError());
+    allTypes.insert("CloudError", cloudError());
 
     allTypes.insert("StateType", stateTypeDescription());
     allTypes.insert("StateDescriptor", stateDescriptorDescription());
@@ -1750,24 +1750,22 @@
                     qCWarning(dcJsonRpc) << QString("Value %1 not allowed in %2").arg(variant.toString()).arg(repeatingModeRef());
                     return result;
                 }
-<<<<<<< HEAD
-            } else if (refName == cloudConnectionErrorRef()) {
-                QPair<bool, QString> result = validateEnum(s_cloudConnectionError, variant);
-                if (!result.first) {
-                    qCWarning(dcJsonRpc) << QString("Value %1 not allowed in %2").arg(variant.toString()).arg(cloudConnectionErrorRef());
-=======
+            } else if (refName == cloudErrorRef()) {
+                QPair<bool, QString> result = validateEnum(s_cloudError, variant);
+                if (!result.first) {
+                    qCWarning(dcJsonRpc) << QString("Value %1 not allowed in %2").arg(variant.toString()).arg(cloudErrorRef());
+                    return result;
+                }
             } else if (refName == removePolicyRef()) {
                 QPair<bool, QString> result = validateEnum(s_removePolicy, variant);
                 if (!result.first) {
                     qCWarning(dcJsonRpc) << QString("Value %1 not allowed in %2").arg(variant.toString()).arg(removePolicyRef());
->>>>>>> bf07de27
                     return result;
                 }
             } else {
                 Q_ASSERT_X(false, "JsonTypes", QString("Unhandled ref: %1").arg(refName).toLatin1().data());
                 return report(false, QString("Unhandled ref %1. Server implementation incomplete.").arg(refName));
             }
-
         } else {
             QPair<bool, QString> result = JsonTypes::validateProperty(templateVariant, variant);
             if (!result.first) {
